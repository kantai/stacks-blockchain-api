--- conflicted
+++ resolved
@@ -497,7 +497,12 @@
 
   getRawTx(txId: string): Promise<FoundOrNot<RawTxQueryResult>>;
 
-<<<<<<< HEAD
+  getAddressNFTEvent(args: {
+    stxAddress: string;
+    limit: number;
+    offset: number;
+  }): Promise<{ results: AddressNftEventIdentifier[]; total: number }>;
+
   getNamespaceList(): Promise<{
     results: string[];
   }>;
@@ -531,13 +536,6 @@
     results: string[];
   }>;
   getSubdomain(args: { subdomain: string }): Promise<FoundOrNot<DbBnsSubdomain>>;
-=======
-  getAddressNFTEvent(args: {
-    stxAddress: string;
-    limit: number;
-    offset: number;
-  }): Promise<{ results: AddressNftEventIdentifier[]; total: number }>;
->>>>>>> 9267626e
 }
 
 export function getAssetEventId(event_index: number, event_tx_id: string): string {
