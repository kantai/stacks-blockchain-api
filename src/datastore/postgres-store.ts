import * as path from 'path';
import { EventEmitter } from 'events';
import PgMigrate, { RunnerOption } from 'node-pg-migrate';
import { Pool, PoolClient, ClientConfig, Client, ClientBase, QueryResult, QueryConfig } from 'pg';

import {
  parsePort,
  APP_DIR,
  isTestEnv,
  isDevEnv,
  bufferToHexPrefixString,
  hexToBuffer,
  stopwatch,
  timeout,
  logger,
  logError,
  FoundOrNot,
  getOrAdd,
  assertNotNullish,
  batchIterate,
} from '../helpers';
import {
  DataStore,
  DbBlock,
  DbTx,
  DbStxEvent,
  DbFtEvent,
  DbNftEvent,
  DbTxTypeId,
  DbSmartContractEvent,
  DbSmartContract,
  DbEvent,
  DbFaucetRequest,
  DataStoreEventEmitter,
  DbEventTypeId,
  DataStoreUpdateData,
  DbFaucetRequestCurrency,
  DbMempoolTx,
  DbMempoolTxId,
  DbSearchResult,
  DbStxBalance,
  DbStxLockEvent,
  DbFtBalance,
  DbMinerReward,
  DbBurnchainReward,
  DbInboundStxTransfer,
  DbTxStatus,
  DbBNSName,
  DbBNSNamespace,
  DbBNSZoneFile,
  DbBNSSubdomain,
} from './common';
import { TransactionType } from '@blockstack/stacks-blockchain-api-types';
import { getTxTypeId } from '../api/controllers/db-controller';
const MIGRATIONS_TABLE = 'pgmigrations';
const MIGRATIONS_DIR = path.join(APP_DIR, 'migrations');

export function getPgClientConfig(): ClientConfig {
  const config: ClientConfig = {
    database: process.env['PG_DATABASE'],
    user: process.env['PG_USER'],
    password: process.env['PG_PASSWORD'],
    host: process.env['PG_HOST'],
    port: parsePort(process.env['PG_PORT']),
  };
  return config;
}

export async function runMigrations(
  clientConfig: ClientConfig = getPgClientConfig(),
  direction: 'up' | 'down' = 'up'
): Promise<void> {
  if (direction !== 'up' && !isTestEnv && !isDevEnv) {
    throw new Error(
      'Whoa there! This is a testing function that will drop all data from PG. ' +
        'Set NODE_ENV to "test" or "development" to enable migration testing.'
    );
  }
  clientConfig = clientConfig ?? getPgClientConfig();
  const client = new Client(clientConfig);
  try {
    await client.connect();
    const runnerOpts: RunnerOption = {
      dbClient: client,
      ignorePattern: '.*map',
      dir: MIGRATIONS_DIR,
      direction: direction,
      migrationsTable: MIGRATIONS_TABLE,
      count: Infinity,
      logger: {
        info: msg => {},
        warn: msg => logger.warn(msg),
        error: msg => logger.error(msg),
      },
    };
    if (process.env['PG_SCHEMA']) {
      runnerOpts.schema = process.env['PG_SCHEMA'];
    }
    await PgMigrate(runnerOpts);
  } catch (error) {
    logError(`Error running pg-migrate`, error);
    throw error;
  } finally {
    await client.end();
  }
}

export async function cycleMigrations(): Promise<void> {
  const clientConfig = getPgClientConfig();

  await runMigrations(clientConfig, 'down');
  await runMigrations(clientConfig, 'up');
}

const TX_COLUMNS = `
  -- required columns
  tx_id, raw_tx, tx_index, index_block_hash, block_hash, block_height, burn_block_time, type_id, status,
  canonical, post_conditions, nonce, fee_rate, sponsored, sponsor_address, sender_address, origin_hash_mode,

  -- token-transfer tx columns
  token_transfer_recipient_address, token_transfer_amount, token_transfer_memo,

  -- smart-contract tx columns
  smart_contract_contract_id, smart_contract_source_code,

  -- contract-call tx columns
  contract_call_contract_id, contract_call_function_name, contract_call_function_args,

  -- poison-microblock tx columns
  poison_microblock_header_1, poison_microblock_header_2,

  -- coinbase tx columns
  coinbase_payload,

  -- tx result
  raw_result
`;

const MEMPOOL_TX_COLUMNS = `
  -- required columns
  pruned, tx_id, raw_tx, type_id, status, receipt_time,
  post_conditions, nonce, fee_rate, sponsored, sponsor_address, sender_address, origin_hash_mode,

  -- token-transfer tx columns
  token_transfer_recipient_address, token_transfer_amount, token_transfer_memo,

  -- smart-contract tx columns
  smart_contract_contract_id, smart_contract_source_code,

  -- contract-call tx columns
  contract_call_contract_id, contract_call_function_name, contract_call_function_args,

  -- poison-microblock tx columns
  poison_microblock_header_1, poison_microblock_header_2,

  -- coinbase tx columns
  coinbase_payload
`;

const MEMPOOL_TX_ID_COLUMNS = `
  -- required columns
  tx_id
`;

const BLOCK_COLUMNS = `
  block_hash, index_block_hash, parent_index_block_hash, parent_block_hash, parent_microblock, block_height,
  burn_block_time, burn_block_hash, burn_block_height, miner_txid, canonical
`;

interface BlockQueryResult {
  block_hash: Buffer;
  index_block_hash: Buffer;
  parent_index_block_hash: Buffer;
  parent_block_hash: Buffer;
  parent_microblock: Buffer;
  block_height: number;
  burn_block_time: number;
  burn_block_hash: Buffer;
  burn_block_height: number;
  miner_txid: Buffer;
  canonical: boolean;
}

interface MempoolTxQueryResult {
  pruned: boolean;
  tx_id: Buffer;

  nonce: number;
  type_id: number;
  status: number;
  receipt_time: number;

  raw_result: Buffer;
  canonical: boolean;
  post_conditions: Buffer;
  fee_rate: string;
  sponsored: boolean;
  sponsor_address?: string;
  sender_address: string;
  origin_hash_mode: number;
  raw_tx: Buffer;

  // `token_transfer` tx types
  token_transfer_recipient_address?: string;
  token_transfer_amount?: string;
  token_transfer_memo?: Buffer;

  // `smart_contract` tx types
  smart_contract_contract_id?: string;
  smart_contract_source_code?: string;

  // `contract_call` tx types
  contract_call_contract_id?: string;
  contract_call_function_name?: string;
  contract_call_function_args?: Buffer;

  // `poison_microblock` tx types
  poison_microblock_header_1?: Buffer;
  poison_microblock_header_2?: Buffer;

  // `coinbase` tx types
  coinbase_payload?: Buffer;
}

interface TxQueryResult {
  tx_id: Buffer;
  tx_index: number;
  index_block_hash: Buffer;
  block_hash: Buffer;
  block_height: number;
  burn_block_time: number;
  nonce: number;
  type_id: number;
  status: number;
  raw_result: Buffer;
  canonical: boolean;
  post_conditions: Buffer;
  fee_rate: string;
  sponsored: boolean;
  sponsor_address?: string;
  sender_address: string;
  origin_hash_mode: number;
  raw_tx: Buffer;

  // `token_transfer` tx types
  token_transfer_recipient_address?: string;
  token_transfer_amount?: string;
  token_transfer_memo?: Buffer;

  // `smart_contract` tx types
  smart_contract_contract_id?: string;
  smart_contract_source_code?: string;

  // `contract_call` tx types
  contract_call_contract_id?: string;
  contract_call_function_name?: string;
  contract_call_function_args?: Buffer;

  // `poison_microblock` tx types
  poison_microblock_header_1?: Buffer;
  poison_microblock_header_2?: Buffer;

  // `coinbase` tx types
  coinbase_payload?: Buffer;
}

interface MempoolTxIdQueryResult {
  tx_id: Buffer;
}
interface FaucetRequestQueryResult {
  currency: string;
  ip: string;
  address: string;
  occurred_at: string;
}

interface UpdatedEntities {
  markedCanonical: {
    blocks: number;
    minerRewards: number;
    txs: number;
    stxLockEvents: number;
    stxEvents: number;
    ftEvents: number;
    nftEvents: number;
    contractLogs: number;
    smartContracts: number;
    names: number;
    namespaces: number;
    subdomains: number;
  };
  markedNonCanonical: {
    blocks: number;
    minerRewards: number;
    txs: number;
    stxLockEvents: number;
    stxEvents: number;
    ftEvents: number;
    nftEvents: number;
    contractLogs: number;
    smartContracts: number;
    names: number;
    namespaces: number;
    subdomains: number;
  };
}

interface TransferQueryResult {
  sender: string;
  memo: Buffer;
  block_height: number;
  tx_index: number;
  tx_id: Buffer;
  transfer_type: string;
  amount: string;
}

export interface RawTxQueryResult {
  raw_tx: Buffer;
}

// TODO: Disable this if/when sql leaks are found or ruled out.
const SQL_QUERY_LEAK_DETECTION = true;

function getSqlQueryString(query: QueryConfig | string): string {
  if (typeof query === 'string') {
    return query;
  } else {
    return query.text;
  }
}

export class PgDataStore extends (EventEmitter as { new (): DataStoreEventEmitter })
  implements DataStore {
  readonly pool: Pool;
  private constructor(pool: Pool) {
    // eslint-disable-next-line constructor-super
    super();
    this.pool = pool;
  }

  /**
   * Execute queries against the connection pool.
   */
  async query<T>(cb: (client: ClientBase) => Promise<T>): Promise<T> {
    const client = await this.pool.connect();
    try {
      if (SQL_QUERY_LEAK_DETECTION) {
        // Monkey patch in some query leak detection. Taken from the lib's docs:
        // https://node-postgres.com/guides/project-structure
        // eslint-disable-next-line @typescript-eslint/unbound-method
        const query = client.query;
        // eslint-disable-next-line @typescript-eslint/unbound-method
        const release = client.release;
        const lastQueries: any[] = [];
        const timeout = setTimeout(() => {
          const queries = lastQueries.map(q => getSqlQueryString(q));
          logger.error(`Pg client has been checked out for more than 5 seconds`);
          logger.error(`Last query: ${queries.join('|')}`);
        }, 5000);
        // @ts-expect-error
        client.query = (...args) => {
          lastQueries.push(args[0]);
          // @ts-expect-error
          return query.apply(client, args);
        };
        client.release = () => {
          clearTimeout(timeout);
          client.query = query;
          client.release = release;
          return release.apply(client);
        };
      }
      const result = await cb(client);
      return result;
    } finally {
      client.release();
    }
  }

  /**
   * Execute queries within a sql transaction.
   */
  async queryTx<T>(cb: (client: ClientBase) => Promise<T>): Promise<T> {
    return await this.query(async client => {
      try {
        await client.query('BEGIN');
        const result = await cb(client);
        await client.query('COMMIT');
        return result;
      } catch (error) {
        await client.query('ROLLBACK');
        throw error;
      }
    });
  }

  async getChainTipHeight(
    client: ClientBase
  ): Promise<{ blockHeight: number; blockHash: string; indexBlockHash: string }> {
    const currentTipBlock = await client.query<{
      block_height: number;
      block_hash: Buffer;
      index_block_hash: Buffer;
    }>(
      `
      SELECT block_height, block_hash, index_block_hash
      FROM blocks
      WHERE canonical = true AND block_height = (SELECT MAX(block_height) FROM blocks)
      `
    );
    const height = currentTipBlock.rows[0]?.block_height ?? 0;
    return {
      blockHeight: height,
      blockHash: bufferToHexPrefixString(currentTipBlock.rows[0]?.block_hash ?? Buffer.from([])),
      indexBlockHash: bufferToHexPrefixString(
        currentTipBlock.rows[0]?.index_block_hash ?? Buffer.from([])
      ),
    };
  }

  async update(data: DataStoreUpdateData): Promise<void> {
    await this.queryTx(async client => {
      const chainTip = await this.getChainTipHeight(client);
      await this.handleReorg(client, data.block, chainTip.blockHeight);
      // If the incoming block is not of greater height than current chain tip, then store data as non-canonical.
      const isCanonical = data.block.block_height > chainTip.blockHeight;
      if (!isCanonical) {
        data.block = { ...data.block, canonical: false };
        data.txs = data.txs.map(tx => ({
          tx: { ...tx.tx, canonical: false },
          stxLockEvents: tx.stxLockEvents.map(e => ({ ...e, canonical: false })),
          stxEvents: tx.stxEvents.map(e => ({ ...e, canonical: false })),
          ftEvents: tx.ftEvents.map(e => ({ ...e, canonical: false })),
          nftEvents: tx.nftEvents.map(e => ({ ...e, canonical: false })),
          contractLogEvents: tx.contractLogEvents.map(e => ({ ...e, canonical: false })),
          smartContracts: tx.smartContracts.map(e => ({ ...e, canonical: false })),
          names: tx.names.map(e => ({ ...e, canonical: false })),
          namespaces: tx.namespaces.map(e => ({ ...e, canonical: false })),
          subdomains: tx.subdomains.map(e => ({ ...e, canonical: false })),
        }));
        data.minerRewards = data.minerRewards.map(mr => ({ ...mr, canonical: false }));
      } else {
        // When storing newly mined canonical txs, remove them from the mempool table.
        const candidateTxIds = data.txs.map(d => d.tx.tx_id);
        const removedTxsResult = await this.pruneMempoolTxs(client, candidateTxIds);
        if (removedTxsResult.removedTxs.length > 0) {
          logger.debug(`Removed ${removedTxsResult.removedTxs.length} txs from mempool table`);
        }
      }
      const blocksUpdated = await this.updateBlock(client, data.block);
      if (blocksUpdated !== 0) {
        for (const minerRewards of data.minerRewards) {
          await this.updateMinerReward(client, minerRewards);
        }
        for (const entry of data.txs) {
          await this.updateTx(client, entry.tx);
          await this.updateBatchStxEvents(client, entry.tx, entry.stxEvents);
          await this.updateBatchSmartContractEvent(client, entry.tx, entry.contractLogEvents);
          for (const stxLockEvent of entry.stxLockEvents) {
            await this.updateStxLockEvent(client, entry.tx, stxLockEvent);
          }
          for (const ftEvent of entry.ftEvents) {
            await this.updateFtEvent(client, entry.tx, ftEvent);
          }
          for (const nftEvent of entry.nftEvents) {
            await this.updateNftEvent(client, entry.tx, nftEvent);
          }
          for (const smartContract of entry.smartContracts) {
            await this.updateSmartContract(client, entry.tx, smartContract);
          }
          for (const bnsName of entry.names) {
            await this.updateNames(client, bnsName);
          }
          for (const namespace of entry.namespaces) {
            await this.updateNamespaces(client, namespace);
          }
          if (entry.subdomains.length > 0)
            await this.updateBatchSubdomains(client, entry.subdomains);
        }
      }
    });
    this.emit('blockUpdate', data.block);
    data.txs.forEach(entry => {
      this.emit('txUpdate', entry.tx);
    });
    this.emitAddressTxUpdates(data);
  }

  getUnresolvedSubdomain(tx_id: string): Promise<FoundOrNot<DbBNSSubdomain>> {
    return this.query(async client => {
      const queryResult = await this.pool.query(
        `
        SELECT *
        FROM subdomains
        WHERE tx_id = $1
        AND atch_resolved = false
        AND canonical = true
        LIMIT 1
        `,
        [hexToBuffer(tx_id)]
      );
      if (queryResult.rowCount > 0) {
        return {
          found: true,
          result: {
            ...queryResult.rows[0],
            tx_id: bufferToHexPrefixString(queryResult.rows[0].tx_id),
          },
        };
      }
      return { found: false } as const;
    });
  }

  async resolveBNSNames(zonefile: string, atch_resolved: boolean, tx_id: string): Promise<void> {
    await this.queryTx(async client => {
      await client.query(
        `
        UPDATE names
        SET zonefile = $1, atch_resolved = $2
        WHERE tx_id = $3 AND canonical = true
        `,
        [zonefile, atch_resolved, hexToBuffer(tx_id)]
      );
    });
    this.emit('nameUpdate', tx_id);
  }

  async resolveBNSSubdomains(data: DbBNSSubdomain[]): Promise<void> {
    if (data.length == 0) return;
    await this.queryTx(async client => {
      await client.query(
        `
        DELETE from subdomains
        WHERE tx_id = $1 AND atch_resolved = $2
        `,
        [hexToBuffer(data[0].tx_id as string), false]
      );

      await this.updateBatchSubdomains(client, data);
    });
    this.emit('nameUpdate', data[0].tx_id as string);
  }

  emitAddressTxUpdates(data: DataStoreUpdateData) {
    // Record all addresses that had an associated tx.
    // Key = address, value = set of TxIds
    const addressTxUpdates = new Map<string, Set<DbTx>>();
    data.txs.forEach(entry => {
      const tx = entry.tx;
      const addAddressTx = (addr: string | undefined) => {
        if (addr) {
          getOrAdd(addressTxUpdates, addr, () => new Set()).add(tx);
        }
      };
      addAddressTx(tx.sender_address);
      entry.stxLockEvents.forEach(event => {
        addAddressTx(event.locked_address);
      });
      entry.stxEvents.forEach(event => {
        addAddressTx(event.sender);
        addAddressTx(event.recipient);
      });
      entry.ftEvents.forEach(event => {
        addAddressTx(event.sender);
        addAddressTx(event.recipient);
      });
      entry.nftEvents.forEach(event => {
        addAddressTx(event.sender);
        addAddressTx(event.recipient);
      });
      entry.smartContracts.forEach(event => {
        addAddressTx(event.contract_id);
      });
      switch (tx.type_id) {
        case DbTxTypeId.ContractCall:
          addAddressTx(tx.contract_call_contract_id);
          break;
        case DbTxTypeId.SmartContract:
          addAddressTx(tx.smart_contract_contract_id);
          break;
        case DbTxTypeId.TokenTransfer:
          addAddressTx(tx.token_transfer_recipient_address);
          break;
      }
    });
    addressTxUpdates.forEach((txs, address) => {
      this.emit('addressUpdate', {
        address,
        txs: Array.from(txs),
      });
    });
  }

  /**
   * Restore transactions in the mempool table. This should be called when mined transactions are
   * marked from canonical to non-canonical.
   * @param txIds - List of transactions to update in the mempool
   */
  async restoreMempoolTxs(client: ClientBase, txIds: string[]): Promise<{ restoredTxs: string[] }> {
    if (txIds.length === 0) {
      // Avoid an unnecessary query.
      return { restoredTxs: [] };
    }
    for (const txId of txIds) {
      logger.verbose(`Restoring mempool tx: ${txId}`);
    }
    const txIdBuffers = txIds.map(txId => hexToBuffer(txId));
    const updateResults = await client.query<{ tx_id: Buffer }>(
      `
      UPDATE mempool_txs
      SET pruned = false
      WHERE tx_id = ANY($1)
      RETURNING tx_id
      `,
      [txIdBuffers]
    );
    const restoredTxs = updateResults.rows.map(r => bufferToHexPrefixString(r.tx_id));
    return { restoredTxs: restoredTxs };
  }

  /**
   * Remove transactions in the mempool table. This should be called when transactions are
   * mined into a block.
   * @param txIds - List of transactions to update in the mempool
   */
  async pruneMempoolTxs(client: ClientBase, txIds: string[]): Promise<{ removedTxs: string[] }> {
    if (txIds.length === 0) {
      // Avoid an unnecessary query.
      return { removedTxs: [] };
    }
    for (const txId of txIds) {
      logger.verbose(`Pruning mempool tx: ${txId}`);
    }
    const txIdBuffers = txIds.map(txId => hexToBuffer(txId));
    const updateResults = await client.query<{ tx_id: Buffer }>(
      `
      UPDATE mempool_txs
      SET pruned = true
      WHERE tx_id = ANY($1)
      RETURNING tx_id
      `,
      [txIdBuffers]
    );
    const removedTxs = updateResults.rows.map(r => bufferToHexPrefixString(r.tx_id));
    return { removedTxs: removedTxs };
  }

  async markEntitiesCanonical(
    client: ClientBase,
    indexBlockHash: Buffer,
    canonical: boolean,
    updatedEntities: UpdatedEntities
  ): Promise<{ txsMarkedCanonical: string[]; txsMarkedNonCanonical: string[] }> {
    const txResult = await client.query<{ tx_id: Buffer }>(
      `
      UPDATE txs
      SET canonical = $2
      WHERE index_block_hash = $1 AND canonical != $2
      RETURNING tx_id
      `,
      [indexBlockHash, canonical]
    );
    const txIds = txResult.rows.map(row => bufferToHexPrefixString(row.tx_id));
    if (canonical) {
      updatedEntities.markedCanonical.txs += txResult.rowCount;
    } else {
      updatedEntities.markedNonCanonical.txs += txResult.rowCount;
    }
    for (const txId of txIds) {
      logger.verbose(`Marked tx as ${canonical ? 'canonical' : 'non-canonical'}: ${txId}`);
    }

    const minerRewardResults = await client.query(
      `
      UPDATE miner_rewards
      SET canonical = $2
      WHERE index_block_hash = $1 AND canonical != $2
      `,
      [indexBlockHash, canonical]
    );
    if (canonical) {
      updatedEntities.markedCanonical.minerRewards += minerRewardResults.rowCount;
    } else {
      updatedEntities.markedNonCanonical.minerRewards += minerRewardResults.rowCount;
    }

    const stxLockResults = await client.query(
      `
      UPDATE stx_lock_events
      SET canonical = $2
      WHERE index_block_hash = $1 AND canonical != $2
      `,
      [indexBlockHash, canonical]
    );
    if (canonical) {
      updatedEntities.markedCanonical.stxLockEvents += stxLockResults.rowCount;
    } else {
      updatedEntities.markedNonCanonical.stxLockEvents += stxLockResults.rowCount;
    }

    const stxResults = await client.query(
      `
      UPDATE stx_events
      SET canonical = $2
      WHERE index_block_hash = $1 AND canonical != $2
      `,
      [indexBlockHash, canonical]
    );
    if (canonical) {
      updatedEntities.markedCanonical.stxEvents += stxResults.rowCount;
    } else {
      updatedEntities.markedNonCanonical.stxEvents += stxResults.rowCount;
    }

    const ftResult = await client.query(
      `
      UPDATE ft_events
      SET canonical = $2
      WHERE index_block_hash = $1 AND canonical != $2
      `,
      [indexBlockHash, canonical]
    );
    if (canonical) {
      updatedEntities.markedCanonical.ftEvents += ftResult.rowCount;
    } else {
      updatedEntities.markedNonCanonical.ftEvents += ftResult.rowCount;
    }

    const nftResult = await client.query(
      `
      UPDATE nft_events
      SET canonical = $2
      WHERE index_block_hash = $1 AND canonical != $2
      `,
      [indexBlockHash, canonical]
    );
    if (canonical) {
      updatedEntities.markedCanonical.nftEvents += nftResult.rowCount;
    } else {
      updatedEntities.markedNonCanonical.nftEvents += nftResult.rowCount;
    }

    const contractLogResult = await client.query(
      `
      UPDATE contract_logs
      SET canonical = $2
      WHERE index_block_hash = $1 AND canonical != $2
      `,
      [indexBlockHash, canonical]
    );
    if (canonical) {
      updatedEntities.markedCanonical.contractLogs += contractLogResult.rowCount;
    } else {
      updatedEntities.markedNonCanonical.contractLogs += contractLogResult.rowCount;
    }

    const smartContractResult = await client.query(
      `
      UPDATE smart_contracts
      SET canonical = $2
      WHERE index_block_hash = $1 AND canonical != $2
      `,
      [indexBlockHash, canonical]
    );
    if (canonical) {
      updatedEntities.markedCanonical.smartContracts += smartContractResult.rowCount;
    } else {
      updatedEntities.markedNonCanonical.smartContracts += smartContractResult.rowCount;
    }

    const nameResult = await client.query(
      `
      UPDATE names
      SET canonical = $2
      WHERE index_block_hash = $1 AND canonical != $2
      `,
      [indexBlockHash, canonical]
    );
    if (canonical) {
      updatedEntities.markedCanonical.names += nameResult.rowCount;
    } else {
      updatedEntities.markedNonCanonical.names += nameResult.rowCount;
    }

    const namespaceResult = await client.query(
      `
      UPDATE namespaces
      SET canonical = $2
      WHERE index_block_hash = $1 AND canonical != $2
      `,
      [indexBlockHash, canonical]
    );
    if (canonical) {
      updatedEntities.markedCanonical.namespaces += namespaceResult.rowCount;
    } else {
      updatedEntities.markedNonCanonical.namespaces += namespaceResult.rowCount;
    }

    const subdomainResult = await client.query(
      `
      UPDATE subdomains
      SET canonical = $2
      WHERE index_block_hash = $1 AND canonical != $2
      `,
      [indexBlockHash, canonical]
    );
    if (canonical) {
      updatedEntities.markedCanonical.subdomains += subdomainResult.rowCount;
    } else {
      updatedEntities.markedNonCanonical.subdomains += subdomainResult.rowCount;
    }

    return {
      txsMarkedCanonical: canonical ? txIds : [],
      txsMarkedNonCanonical: canonical ? [] : txIds,
    };
  }

  async restoreOrphanedChain(
    client: ClientBase,
    indexBlockHash: Buffer,
    updatedEntities: UpdatedEntities
  ): Promise<UpdatedEntities> {
    const blockResult = await client.query<{
      parent_index_block_hash: Buffer;
      block_height: number;
    }>(
      `
      -- restore the previously orphaned block to canonical
      UPDATE blocks
      SET canonical = true
      WHERE index_block_hash = $1 AND canonical = false
      RETURNING parent_index_block_hash, block_hash, block_height
      `,
      [indexBlockHash]
    );

    if (blockResult.rowCount === 0) {
      throw new Error(
        `Could not find orphaned block by index_hash ${indexBlockHash.toString('hex')}`
      );
    }
    if (blockResult.rowCount > 1) {
      throw new Error(
        `Found multiple non-canonical parents for index_hash ${indexBlockHash.toString('hex')}`
      );
    }
    updatedEntities.markedCanonical.blocks++;

    const orphanedBlockResult = await client.query<{ index_block_hash: Buffer }>(
      `
      -- orphan the now conflicting block at the same height
      UPDATE blocks
      SET canonical = false
      WHERE block_height = $1 AND index_block_hash != $2 AND canonical = true
      RETURNING index_block_hash
      `,
      [blockResult.rows[0].block_height, indexBlockHash]
    );
    if (orphanedBlockResult.rowCount > 0) {
      updatedEntities.markedNonCanonical.blocks++;
      const markNonCanonicalResult = await this.markEntitiesCanonical(
        client,
        orphanedBlockResult.rows[0].index_block_hash,
        false,
        updatedEntities
      );
      await this.restoreMempoolTxs(client, markNonCanonicalResult.txsMarkedNonCanonical);
    }

    const markCanonicalResult = await this.markEntitiesCanonical(
      client,
      indexBlockHash,
      true,
      updatedEntities
    );
    await this.pruneMempoolTxs(client, markCanonicalResult.txsMarkedCanonical);

    const parentResult = await client.query<{ index_block_hash: Buffer }>(
      `
      -- check if the parent block is also orphaned
      SELECT index_block_hash
      FROM blocks
      WHERE
        block_height = $1 AND
        index_block_hash = $2 AND
        canonical = false
      `,
      [blockResult.rows[0].block_height - 1, blockResult.rows[0].parent_index_block_hash]
    );
    if (parentResult.rowCount > 1) {
      throw new Error('Found more than one non-canonical parent to restore during reorg');
    }
    if (parentResult.rowCount > 0) {
      await this.restoreOrphanedChain(
        client,
        parentResult.rows[0].index_block_hash,
        updatedEntities
      );
    }
    return updatedEntities;
  }

  async handleReorg(
    client: ClientBase,
    block: DbBlock,
    chainTipHeight: number
  ): Promise<UpdatedEntities> {
    const updatedEntities: UpdatedEntities = {
      markedCanonical: {
        blocks: 0,
        minerRewards: 0,
        txs: 0,
        stxLockEvents: 0,
        stxEvents: 0,
        ftEvents: 0,
        nftEvents: 0,
        contractLogs: 0,
        smartContracts: 0,
        names: 0,
        namespaces: 0,
        subdomains: 0,
      },
      markedNonCanonical: {
        blocks: 0,
        minerRewards: 0,
        txs: 0,
        stxLockEvents: 0,
        stxEvents: 0,
        ftEvents: 0,
        nftEvents: 0,
        contractLogs: 0,
        smartContracts: 0,
        names: 0,
        namespaces: 0,
        subdomains: 0,
      },
    };

    // Check if incoming block's parent is canonical
    if (block.block_height > 1) {
      const parentResult = await client.query<{
        canonical: boolean;
        index_block_hash: Buffer;
        parent_index_block_hash: Buffer;
      }>(
        `
        SELECT canonical, index_block_hash, parent_index_block_hash
        FROM blocks
        WHERE block_height = $1 AND index_block_hash = $2
        `,
        [block.block_height - 1, hexToBuffer(block.parent_index_block_hash)]
      );

      if (parentResult.rowCount > 1) {
        throw new Error(
          `DB contains multiple blocks at height ${block.block_height - 1} and index_hash ${
            block.parent_index_block_hash
          }`
        );
      }
      if (parentResult.rowCount === 0) {
        throw new Error(
          `DB does not contain a parent block at height ${block.block_height - 1} with index_hash ${
            block.parent_index_block_hash
          }`
        );
      }

      // This blocks builds off a previously orphaned chain. Restore canonical status for this chain.
      if (!parentResult.rows[0].canonical && block.block_height > chainTipHeight) {
        await this.restoreOrphanedChain(
          client,
          parentResult.rows[0].index_block_hash,
          updatedEntities
        );
        this.logReorgResultInfo(updatedEntities);
      }
    }
    return updatedEntities;
  }

  logReorgResultInfo(updatedEntities: UpdatedEntities) {
    const updates = [
      ['blocks', updatedEntities.markedCanonical.blocks, updatedEntities.markedNonCanonical.blocks],
      ['txs', updatedEntities.markedCanonical.txs, updatedEntities.markedNonCanonical.txs],
      [
        'miner-rewards',
        updatedEntities.markedCanonical.minerRewards,
        updatedEntities.markedNonCanonical.minerRewards,
      ],
      [
        'stx-lock events',
        updatedEntities.markedCanonical.stxLockEvents,
        updatedEntities.markedNonCanonical.stxLockEvents,
      ],
      [
        'stx-token events',
        updatedEntities.markedCanonical.stxEvents,
        updatedEntities.markedNonCanonical.stxEvents,
      ],
      [
        'non-fungible-token events',
        updatedEntities.markedCanonical.nftEvents,
        updatedEntities.markedNonCanonical.nftEvents,
      ],
      [
        'fungible-token events',
        updatedEntities.markedCanonical.ftEvents,
        updatedEntities.markedNonCanonical.ftEvents,
      ],
      [
        'contract logs',
        updatedEntities.markedCanonical.contractLogs,
        updatedEntities.markedNonCanonical.contractLogs,
      ],
      [
        'smart contracts',
        updatedEntities.markedCanonical.smartContracts,
        updatedEntities.markedNonCanonical.smartContracts,
      ],
      ['names', updatedEntities.markedCanonical.names, updatedEntities.markedNonCanonical.names],
      [
        'namespaces',
        updatedEntities.markedCanonical.namespaces,
        updatedEntities.markedNonCanonical.namespaces,
      ],
      [
        'subdomains',
        updatedEntities.markedCanonical.subdomains,
        updatedEntities.markedNonCanonical.subdomains,
      ],
    ];
    const markedCanonical = updates.map(e => `${e[1]} ${e[0]}`).join(', ');
    logger.verbose(`Entities marked as canonical: ${markedCanonical}`);
    const markedNonCanonical = updates.map(e => `${e[2]} ${e[0]}`).join(', ');
    logger.verbose(`Entities marked as non-canonical: ${markedNonCanonical}`);
  }

  static async connect(skipMigrations = false): Promise<PgDataStore> {
    const clientConfig = getPgClientConfig();

    const initTimer = stopwatch();
    let connectionError: Error | undefined;
    let connectionOkay = false;
    do {
      const client = new Client(clientConfig);
      try {
        await client.connect();
        connectionOkay = true;
        break;
      } catch (error) {
        if (
          error.code !== 'ECONNREFUSED' &&
          error.message !== 'Connection terminated unexpectedly'
        ) {
          logError('Cannot connect to pg', error);
          throw error;
        }
        logError('Pg connection failed, retrying in 2000ms..');
        connectionError = error;
        await timeout(2000);
      } finally {
        client.end(() => {});
      }
    } while (initTimer.getElapsed() < Number.MAX_SAFE_INTEGER);
    if (!connectionOkay) {
      connectionError = connectionError ?? new Error('Error connecting to database');
      throw connectionError;
    }

    if (!skipMigrations) {
      await runMigrations(clientConfig);
    }
    const pool = new Pool({
      ...clientConfig,
    });
    let poolClient: PoolClient | undefined;
    try {
      poolClient = await pool.connect();
      return new PgDataStore(pool);
    } catch (error) {
      logError(
        `Error connecting to Postgres using ${JSON.stringify(clientConfig)}: ${error}`,
        error
      );
      throw error;
    } finally {
      poolClient?.release();
    }
  }

  async updateMinerReward(client: ClientBase, minerReward: DbMinerReward): Promise<number> {
    const result = await client.query(
      `
      INSERT INTO miner_rewards(
        block_hash, index_block_hash, from_index_block_hash, mature_block_height, canonical, recipient, coinbase_amount, tx_fees_anchored, tx_fees_streamed_confirmed, tx_fees_streamed_produced
      ) values($1, $2, $3, $4, $5, $6, $7, $8, $9, $10)
      `,
      [
        hexToBuffer(minerReward.block_hash),
        hexToBuffer(minerReward.index_block_hash),
        hexToBuffer(minerReward.from_index_block_hash),
        minerReward.mature_block_height,
        minerReward.canonical,
        minerReward.recipient,
        minerReward.coinbase_amount,
        minerReward.tx_fees_anchored,
        minerReward.tx_fees_streamed_confirmed,
        minerReward.tx_fees_streamed_produced,
      ]
    );
    return result.rowCount;
  }

  async updateBlock(client: ClientBase, block: DbBlock): Promise<number> {
    const result = await client.query(
      `
      INSERT INTO blocks(
        block_hash, index_block_hash, parent_index_block_hash, parent_block_hash, parent_microblock, block_height,
        burn_block_time, burn_block_hash, burn_block_height, miner_txid, canonical
      ) values($1, $2, $3, $4, $5, $6, $7, $8, $9, $10, $11)
      ON CONFLICT (index_block_hash)
      DO NOTHING
      `,
      [
        hexToBuffer(block.block_hash),
        hexToBuffer(block.index_block_hash),
        hexToBuffer(block.parent_index_block_hash),
        hexToBuffer(block.parent_block_hash),
        hexToBuffer(block.parent_microblock),
        block.block_height,
        block.burn_block_time,
        hexToBuffer(block.burn_block_hash),
        block.burn_block_height,
        hexToBuffer(block.miner_txid),
        block.canonical,
      ]
    );
    return result.rowCount;
  }

  parseBlockQueryResult(row: BlockQueryResult): DbBlock {
    const block: DbBlock = {
      block_hash: bufferToHexPrefixString(row.block_hash),
      index_block_hash: bufferToHexPrefixString(row.index_block_hash),
      parent_index_block_hash: bufferToHexPrefixString(row.parent_index_block_hash),
      parent_block_hash: bufferToHexPrefixString(row.parent_block_hash),
      parent_microblock: bufferToHexPrefixString(row.parent_microblock),
      block_height: row.block_height,
      burn_block_time: row.burn_block_time,
      burn_block_hash: bufferToHexPrefixString(row.burn_block_hash),
      burn_block_height: row.burn_block_height,
      miner_txid: bufferToHexPrefixString(row.miner_txid),
      canonical: row.canonical,
    };
    return block;
  }

  async getBlock(blockHash: string) {
    return this.query(async client => {
      const result = await client.query<BlockQueryResult>(
        `
        SELECT ${BLOCK_COLUMNS}
        FROM blocks
        WHERE block_hash = $1
        ORDER BY canonical DESC, block_height DESC
        LIMIT 1
        `,
        [hexToBuffer(blockHash)]
      );
      if (result.rowCount === 0) {
        return { found: false } as const;
      }
      const row = result.rows[0];
      const block = this.parseBlockQueryResult(row);
      return { found: true, result: block } as const;
    });
  }

  async getBlockByHeight(blockHeight: number) {
    return this.query(async client => {
      return this.getBlockByHeightInternal(client, blockHeight);
    });
  }

  async getBlockByHeightInternal(client: ClientBase, blockHeight: number) {
    const result = await client.query<BlockQueryResult>(
      `
      SELECT ${BLOCK_COLUMNS}
      FROM blocks
      WHERE block_height = $1 AND canonical = true
      `,
      [blockHeight]
    );
    if (result.rowCount === 0) {
      return { found: false } as const;
    }
    const row = result.rows[0];
    const block = this.parseBlockQueryResult(row);
    return { found: true, result: block } as const;
  }

  async getCurrentBlock() {
    return this.query(async client => {
      return this.getCurrentBlockInternal(client);
    });
  }

  async getCurrentBlockInternal(client: ClientBase) {
    const result = await client.query<BlockQueryResult>(
      `
      SELECT ${BLOCK_COLUMNS}
      FROM blocks
      WHERE canonical = true
      ORDER BY block_height DESC
      LIMIT 1
      `
    );
    if (result.rowCount === 0) {
      return { found: false } as const;
    }
    const row = result.rows[0];
    const block = this.parseBlockQueryResult(row);
    return { found: true, result: block } as const;
  }

  async getBlocks({ limit, offset }: { limit: number; offset: number }) {
    return this.queryTx(async client => {
      const total = await client.query<{ count: number }>(`
        SELECT COUNT(*)::integer
        FROM blocks
        WHERE canonical = true
      `);
      const results = await client.query<BlockQueryResult>(
        `
        SELECT ${BLOCK_COLUMNS}
        FROM blocks
        WHERE canonical = true
        ORDER BY block_height DESC
        LIMIT $1
        OFFSET $2
        `,
        [limit, offset]
      );
      const parsed = results.rows.map(r => this.parseBlockQueryResult(r));
      return { results: parsed, total: total.rows[0].count } as const;
    });
  }

  async getBlockTxs(indexBlockHash: string) {
    return this.query(async client => {
      const result = await client.query<{ tx_id: Buffer; tx_index: number }>(
        `
        SELECT tx_id, tx_index
        FROM txs
        WHERE index_block_hash = $1
        `,
        [hexToBuffer(indexBlockHash)]
      );
      const txIds = result.rows
        .sort(tx => tx.tx_index)
        .map(tx => bufferToHexPrefixString(tx.tx_id));
      return { results: txIds };
    });
  }

  async getBlockTxsRows(blockHash: string) {
    return this.query(async client => {
      const result = await client.query<TxQueryResult>(
        `
        SELECT ${TX_COLUMNS}
        FROM txs
        WHERE block_hash = $1 AND canonical = true
        `,
        [hexToBuffer(blockHash)]
      );
      if (result.rowCount === 0) {
        return { found: false } as const;
      }
      const parsed = result.rows.map(r => this.parseTxQueryResult(r));
      return { found: true, result: parsed };
    });
  }

  async updateBurnchainRewards({
    burnchainBlockHash,
    burnchainBlockHeight,
    rewards,
  }: {
    burnchainBlockHash: string;
    burnchainBlockHeight: number;
    rewards: DbBurnchainReward[];
  }): Promise<void> {
    return this.queryTx(async client => {
      const existingRewards = await client.query<{
        reward_recipient: string;
        reward_amount: string;
      }>(
        `
        UPDATE burnchain_rewards
        SET canonical = false
        WHERE canonical = true AND (burn_block_hash = $1 OR burn_block_height >= $2)
        RETURNING reward_recipient, reward_amount
        `,
        [hexToBuffer(burnchainBlockHash), burnchainBlockHeight]
      );
      if (existingRewards.rowCount > 0) {
        logger.warn(
          `Invalidated ${existingRewards.rowCount} burnchain rewards after fork detected at burnchain block ${burnchainBlockHash}`
        );
      }

      for (const reward of rewards) {
        const rewardInsertResult = await client.query(
          `
          INSERT into burnchain_rewards(
            canonical, burn_block_hash, burn_block_height, burn_amount, reward_recipient, reward_amount, reward_index
          ) values($1, $2, $3, $4, $5, $6, $7)
          `,
          [
            true,
            hexToBuffer(reward.burn_block_hash),
            reward.burn_block_height,
            reward.burn_amount,
            reward.reward_recipient,
            reward.reward_amount,
            reward.reward_index,
          ]
        );
        if (rewardInsertResult.rowCount !== 1) {
          throw new Error(`Failed to insert burnchain reward at block ${reward.burn_block_hash}`);
        }
      }
    });
  }

  async getBurnchainRewards({
    burnchainRecipient,
    limit,
    offset,
  }: {
    burnchainRecipient?: string;
    limit: number;
    offset: number;
  }): Promise<DbBurnchainReward[]> {
    return this.query(async client => {
      const queryResults = await client.query<{
        burn_block_hash: Buffer;
        burn_block_height: number;
        burn_amount: string;
        reward_recipient: string;
        reward_amount: string;
        reward_index: number;
      }>(
        `
        SELECT burn_block_hash, burn_block_height, burn_amount, reward_recipient, reward_amount, reward_index
        FROM burnchain_rewards
        WHERE canonical = true ${burnchainRecipient ? 'AND reward_recipient = $3' : ''}
        ORDER BY burn_block_height DESC, reward_index DESC
        LIMIT $1
        OFFSET $2
        `,
        burnchainRecipient ? [limit, offset, burnchainRecipient] : [limit, offset]
      );
      return queryResults.rows.map(r => {
        const parsed: DbBurnchainReward = {
          canonical: true,
          burn_block_hash: bufferToHexPrefixString(r.burn_block_hash),
          burn_block_height: r.burn_block_height,
          burn_amount: BigInt(r.burn_amount),
          reward_recipient: r.reward_recipient,
          reward_amount: BigInt(r.reward_amount),
          reward_index: r.reward_index,
        };
        return parsed;
      });
    });
  }

  async getBurnchainRewardsTotal(
    burnchainRecipient: string
  ): Promise<{ reward_recipient: string; reward_amount: bigint }> {
    return this.query(async client => {
      const queryResults = await client.query<{
        amount: string;
      }>(
        `
        SELECT sum(reward_amount) amount
        FROM burnchain_rewards
        WHERE canonical = true AND reward_recipient = $1
        `,
        [burnchainRecipient]
      );
      const resultAmount = BigInt(queryResults.rows[0]?.amount ?? 0);
      return { reward_recipient: burnchainRecipient, reward_amount: resultAmount };
    });
  }

  async updateTx(client: ClientBase, tx: DbTx): Promise<number> {
    const result = await client.query(
      `
      INSERT INTO txs(
        ${TX_COLUMNS}
      ) values($1, $2, $3, $4, $5, $6, $7, $8, $9, $10, $11, $12, $13, $14, $15, $16, $17, $18, $19, $20, $21, $22, $23, $24, $25, $26, $27, $28, $29)
      ON CONFLICT ON CONSTRAINT unique_tx_id_index_block_hash
      DO NOTHING
      `,
      [
        hexToBuffer(tx.tx_id),
        tx.raw_tx,
        tx.tx_index,
        hexToBuffer(tx.index_block_hash),
        hexToBuffer(tx.block_hash),
        tx.block_height,
        tx.burn_block_time,
        tx.type_id,
        tx.status,
        tx.canonical,
        tx.post_conditions,
        tx.nonce,
        tx.fee_rate,
        tx.sponsored,
        tx.sponsor_address,
        tx.sender_address,
        tx.origin_hash_mode,
        tx.token_transfer_recipient_address,
        tx.token_transfer_amount,
        tx.token_transfer_memo,
        tx.smart_contract_contract_id,
        tx.smart_contract_source_code,
        tx.contract_call_contract_id,
        tx.contract_call_function_name,
        tx.contract_call_function_args,
        tx.poison_microblock_header_1,
        tx.poison_microblock_header_2,
        tx.coinbase_payload,
        tx.raw_result ? hexToBuffer(tx.raw_result) : null,
      ]
    );
    return result.rowCount;
  }

  async updateMempoolTxs({ mempoolTxs: txs }: { mempoolTxs: DbMempoolTx[] }): Promise<void> {
    const updatedTxs: DbMempoolTx[] = [];
    await this.queryTx(async client => {
      for (const tx of txs) {
        const result = await client.query(
          `
          INSERT INTO mempool_txs(
            ${MEMPOOL_TX_COLUMNS}
          ) values($1, $2, $3, $4, $5, $6, $7, $8, $9, $10, $11, $12, $13, $14, $15, $16, $17, $18, $19, $20, $21, $22, $23, $24)
          ON CONFLICT ON CONSTRAINT unique_tx_id
          DO NOTHING
          `,
          [
            tx.pruned,
            hexToBuffer(tx.tx_id),
            tx.raw_tx,
            tx.type_id,
            tx.status,
            tx.receipt_time,
            tx.post_conditions,
            tx.nonce,
            tx.fee_rate,
            tx.sponsored,
            tx.sponsor_address,
            tx.sender_address,
            tx.origin_hash_mode,
            tx.token_transfer_recipient_address,
            tx.token_transfer_amount,
            tx.token_transfer_memo,
            tx.smart_contract_contract_id,
            tx.smart_contract_source_code,
            tx.contract_call_contract_id,
            tx.contract_call_function_name,
            tx.contract_call_function_args,
            tx.poison_microblock_header_1,
            tx.poison_microblock_header_2,
            tx.coinbase_payload,
          ]
        );
        if (result.rowCount !== 1) {
          const errMsg = `A duplicate transaction was attempted to be inserted into the mempool_txs table: ${tx.tx_id}`;
          logger.error(errMsg);
        } else {
          updatedTxs.push(tx);
        }
      }
    });
    for (const tx of updatedTxs) {
      this.emit('txUpdate', tx);
    }
  }

  async dropMempoolTxs({ status, txIds }: { status: DbTxStatus; txIds: string[] }): Promise<void> {
    let updatedTxs: DbMempoolTx[] = [];
    await this.queryTx(async client => {
      const txIdBuffers = txIds.map(txId => hexToBuffer(txId));
      const updateResults = await client.query<MempoolTxQueryResult>(
        `
        UPDATE mempool_txs
        SET pruned = true, status = $2
        WHERE tx_id = ANY($1)
        RETURNING ${MEMPOOL_TX_COLUMNS}
        `,
        [txIdBuffers, status]
      );
      updatedTxs = updateResults.rows.map(r => this.parseMempoolTxQueryResult(r));
    });
    for (const tx of updatedTxs) {
      this.emit('txUpdate', tx);
    }
  }

  // TODO: re-use tx-type parsing code from `parseTxQueryResult`
  parseMempoolTxQueryResult(result: MempoolTxQueryResult): DbMempoolTx {
    const tx: DbMempoolTx = {
      pruned: result.pruned,
      tx_id: bufferToHexPrefixString(result.tx_id),
      nonce: result.nonce,
      raw_tx: result.raw_tx,
      type_id: result.type_id as DbTxTypeId,
      status: result.status,
      receipt_time: result.receipt_time,
      post_conditions: result.post_conditions,
      fee_rate: BigInt(result.fee_rate),
      sponsored: result.sponsored,
      sender_address: result.sender_address,
      origin_hash_mode: result.origin_hash_mode,
    };
    if (result.sponsor_address) {
      tx.sponsor_address = result.sponsor_address;
    }
    if (tx.type_id === DbTxTypeId.TokenTransfer) {
      tx.token_transfer_recipient_address = result.token_transfer_recipient_address;
      tx.token_transfer_amount = BigInt(result.token_transfer_amount);
      tx.token_transfer_memo = result.token_transfer_memo;
    } else if (tx.type_id === DbTxTypeId.SmartContract) {
      tx.smart_contract_contract_id = result.smart_contract_contract_id;
      tx.smart_contract_source_code = result.smart_contract_source_code;
    } else if (tx.type_id === DbTxTypeId.ContractCall) {
      tx.contract_call_contract_id = result.contract_call_contract_id;
      tx.contract_call_function_name = result.contract_call_function_name;
      tx.contract_call_function_args = result.contract_call_function_args;
    } else if (tx.type_id === DbTxTypeId.PoisonMicroblock) {
      tx.poison_microblock_header_1 = result.poison_microblock_header_1;
      tx.poison_microblock_header_2 = result.poison_microblock_header_2;
    } else if (tx.type_id === DbTxTypeId.Coinbase) {
      tx.coinbase_payload = result.coinbase_payload;
    } else {
      throw new Error(`Received unexpected tx type_id from db query: ${tx.type_id}`);
    }
    return tx;
  }

  parseTxQueryResult(result: TxQueryResult): DbTx {
    const tx: DbTx = {
      tx_id: bufferToHexPrefixString(result.tx_id),
      tx_index: result.tx_index,
      nonce: result.nonce,
      raw_tx: result.raw_tx,
      index_block_hash: bufferToHexPrefixString(result.index_block_hash),
      block_hash: bufferToHexPrefixString(result.block_hash),
      block_height: result.block_height,
      burn_block_time: result.burn_block_time,
      type_id: result.type_id as DbTxTypeId,
      status: result.status,
      raw_result: result.raw_result ? bufferToHexPrefixString(result.raw_result) : '',
      canonical: result.canonical,
      post_conditions: result.post_conditions,
      fee_rate: BigInt(result.fee_rate),
      sponsored: result.sponsored,
      sender_address: result.sender_address,
      origin_hash_mode: result.origin_hash_mode,
    };
    if (result.sponsor_address) {
      tx.sponsor_address = result.sponsor_address;
    }
    if (tx.type_id === DbTxTypeId.TokenTransfer) {
      tx.token_transfer_recipient_address = result.token_transfer_recipient_address;
      tx.token_transfer_amount = BigInt(result.token_transfer_amount);
      tx.token_transfer_memo = result.token_transfer_memo;
    } else if (tx.type_id === DbTxTypeId.SmartContract) {
      tx.smart_contract_contract_id = result.smart_contract_contract_id;
      tx.smart_contract_source_code = result.smart_contract_source_code;
    } else if (tx.type_id === DbTxTypeId.ContractCall) {
      tx.contract_call_contract_id = result.contract_call_contract_id;
      tx.contract_call_function_name = result.contract_call_function_name;
      tx.contract_call_function_args = result.contract_call_function_args;
    } else if (tx.type_id === DbTxTypeId.PoisonMicroblock) {
      tx.poison_microblock_header_1 = result.poison_microblock_header_1;
      tx.poison_microblock_header_2 = result.poison_microblock_header_2;
    } else if (tx.type_id === DbTxTypeId.Coinbase) {
      tx.coinbase_payload = result.coinbase_payload;
    } else {
      throw new Error(`Received unexpected tx type_id from db query: ${tx.type_id}`);
    }
    return tx;
  }

  parseFaucetRequestQueryResult(result: FaucetRequestQueryResult): DbFaucetRequest {
    const tx: DbFaucetRequest = {
      currency: result.currency as DbFaucetRequestCurrency,
      address: result.address,
      ip: result.ip,
      occurred_at: parseInt(result.occurred_at),
    };
    return tx;
  }

  async getMempoolTx({ txId, includePruned }: { txId: string; includePruned?: boolean }) {
    return this.query(async client => {
      const prunedCondition = includePruned ? '' : 'AND pruned = false';
      const result = await client.query<MempoolTxQueryResult>(
        `
        SELECT ${MEMPOOL_TX_COLUMNS}
        FROM mempool_txs
        WHERE tx_id = $1 ${prunedCondition}
        `,
        [hexToBuffer(txId)]
      );
      if (result.rowCount === 0) {
        return { found: false } as const;
      }
      if (result.rowCount > 1) {
        throw new Error(`Multiple transactions found in mempool table for txid: ${txId}`);
      }
      const row = result.rows[0];
      const tx = this.parseMempoolTxQueryResult(row);
      return { found: true, result: tx };
    });
  }

  async getDroppedTxs({
    limit,
    offset,
  }: {
    limit: number;
    offset: number;
  }): Promise<{ results: DbMempoolTx[]; total: number }> {
    return await this.queryTx(async client => {
      const droppedStatuses = [
        DbTxStatus.DroppedReplaceByFee,
        DbTxStatus.DroppedReplaceAcrossFork,
        DbTxStatus.DroppedTooExpensive,
        DbTxStatus.DroppedStaleGarbageCollect,
      ];
      const selectCols = MEMPOOL_TX_COLUMNS.replace('tx_id', 'mempool.tx_id');
      const resultQuery = await client.query<MempoolTxQueryResult & { count: string }>(
        `
        SELECT ${selectCols}, COUNT(*) OVER() AS count
        FROM (
          SELECT *
          FROM mempool_txs
          WHERE pruned = true AND status = ANY($1)
        ) mempool
        LEFT JOIN (
          SELECT tx_id
          FROM txs
          WHERE canonical = true
        ) mined
        ON mempool.tx_id = mined.tx_id
        WHERE mined.tx_id IS NULL
        ORDER BY receipt_time DESC
        LIMIT $2
        OFFSET $3
        `,
        [droppedStatuses, limit, offset]
      );
      const count = resultQuery.rows.length > 0 ? parseInt(resultQuery.rows[0].count) : 0;
      const mempoolTxs = resultQuery.rows.map(r => this.parseMempoolTxQueryResult(r));
      return { results: mempoolTxs, total: count };
    });
  }

  async getMempoolTxList({
    limit,
    offset,
    senderAddress,
    recipientAddress,
    address,
  }: {
    limit: number;
    offset: number;
    senderAddress?: string;
    recipientAddress?: string;
    address?: string;
  }): Promise<{ results: DbMempoolTx[]; total: number }> {
    let whereCondition: string | undefined;
    let queryValues: any[];

    if (address) {
      whereCondition = 'sender_address = $1 OR token_transfer_recipient_address = $1';
      queryValues = [address];
    } else if (senderAddress && recipientAddress) {
      whereCondition = 'sender_address = $1 AND token_transfer_recipient_address = $2';
      queryValues = [senderAddress, recipientAddress];
    } else if (senderAddress) {
      whereCondition = 'sender_address = $1';
      queryValues = [senderAddress];
    } else if (recipientAddress) {
      whereCondition = 'token_transfer_recipient_address = $1';
      queryValues = [recipientAddress];
    } else {
      whereCondition = undefined;
      queryValues = [];
    }

    const queryResult = await this.queryTx(async client => {
      const totalQuery = await client.query<{ count: number }>(
        `
        SELECT COUNT(*)::integer
        FROM mempool_txs
        WHERE pruned = false ${whereCondition ? `AND ${whereCondition}` : ''}
        `,
        [...queryValues]
      );
      const resultQuery = await client.query<MempoolTxQueryResult>(
        `
        SELECT ${MEMPOOL_TX_COLUMNS}
        FROM mempool_txs
        WHERE pruned = false ${whereCondition ? `AND ${whereCondition}` : ''}
        ORDER BY receipt_time DESC
        LIMIT $${queryValues.length + 1}
        OFFSET $${queryValues.length + 2}
        `,
        [...queryValues, limit, offset]
      );
      return { total: totalQuery.rows[0].count, rows: resultQuery.rows };
    });

    const parsed = queryResult.rows.map(r => this.parseMempoolTxQueryResult(r));
    return { results: parsed, total: queryResult.total };
  }

  async getMempoolTxIdList(): Promise<{ results: DbMempoolTxId[] }> {
    return this.query(async client => {
      const resultQuery = await client.query<MempoolTxIdQueryResult>(
        `
        SELECT ${MEMPOOL_TX_ID_COLUMNS}
        FROM mempool_txs
        ORDER BY receipt_time DESC
        `
      );
      const parsed = resultQuery.rows.map(r => {
        const tx: DbMempoolTxId = {
          tx_id: bufferToHexPrefixString(r.tx_id),
        };
        return tx;
      });
      return { results: parsed };
    });
  }

  async getTx(txId: string) {
    return this.query(async client => {
      const result = await client.query<TxQueryResult>(
        `
        SELECT ${TX_COLUMNS}
        FROM txs
        WHERE tx_id = $1
        ORDER BY canonical DESC, block_height DESC
        LIMIT 1
        `,
        [hexToBuffer(txId)]
      );
      if (result.rowCount === 0) {
        return { found: false } as const;
      }
      const row = result.rows[0];
      const tx = this.parseTxQueryResult(row);
      return { found: true, result: tx };
    });
  }

  async getTxList({
    limit,
    offset,
    txTypeFilter,
  }: {
    limit: number;
    offset: number;
    txTypeFilter: TransactionType[];
  }) {
    let totalQuery: QueryResult<{ count: number }>;
    let resultQuery: QueryResult<TxQueryResult>;
    return this.queryTx(async client => {
      if (txTypeFilter.length === 0) {
        totalQuery = await client.query<{ count: number }>(
          `
          SELECT COUNT(*)::integer
          FROM txs
          WHERE canonical = true
          `
        );
        resultQuery = await client.query<TxQueryResult>(
          `
          SELECT ${TX_COLUMNS}
          FROM txs
          WHERE canonical = true
          ORDER BY block_height DESC, tx_index DESC
          LIMIT $1
          OFFSET $2
          `,
          [limit, offset]
        );
      } else {
        const txTypeIds = txTypeFilter.map<number>(t => getTxTypeId(t));
        totalQuery = await client.query<{ count: number }>(
          `
          SELECT COUNT(*)::integer
          FROM txs
          WHERE canonical = true AND type_id = ANY($1)
          `,
          [txTypeIds]
        );
        resultQuery = await client.query<TxQueryResult>(
          `
          SELECT ${TX_COLUMNS}
          FROM txs
          WHERE canonical = true AND type_id = ANY($1)
          ORDER BY block_height DESC, tx_index DESC
          LIMIT $2
          OFFSET $3
          `,
          [txTypeIds, limit, offset]
        );
      }
      const parsed = resultQuery.rows.map(r => this.parseTxQueryResult(r));
      return { results: parsed, total: totalQuery.rows[0].count };
    });
  }

  async getTxEvents(args: { txId: string; indexBlockHash: string; limit: number; offset: number }) {
    return this.queryTx(async client => {
      const eventIndexStart = args.offset;
      const eventIndexEnd = args.offset + args.limit - 1;
      const txIdBuffer = hexToBuffer(args.txId);
      const blockHashBuffer = hexToBuffer(args.indexBlockHash);
      const stxLockResults = await client.query<{
        event_index: number;
        tx_id: Buffer;
        tx_index: number;
        block_height: number;
        canonical: boolean;
        locked_amount: string;
        unlock_height: string;
        locked_address: string;
      }>(
        `
        SELECT
          event_index, tx_id, tx_index, block_height, canonical, locked_amount, unlock_height, locked_address
        FROM stx_lock_events
        WHERE tx_id = $1 AND index_block_hash = $2 AND event_index BETWEEN $3 AND $4
        `,
        [txIdBuffer, blockHashBuffer, eventIndexStart, eventIndexEnd]
      );
      const stxResults = await client.query<{
        event_index: number;
        tx_id: Buffer;
        tx_index: number;
        block_height: number;
        canonical: boolean;
        asset_event_type_id: number;
        sender?: string;
        recipient?: string;
        amount: string;
      }>(
        `
        SELECT
          event_index, tx_id, tx_index, block_height, canonical, asset_event_type_id, sender, recipient, amount
        FROM stx_events
        WHERE tx_id = $1 AND index_block_hash = $2 AND event_index BETWEEN $3 AND $4
        `,
        [txIdBuffer, blockHashBuffer, eventIndexStart, eventIndexEnd]
      );
      const ftResults = await client.query<{
        event_index: number;
        tx_id: Buffer;
        tx_index: number;
        block_height: number;
        canonical: boolean;
        asset_event_type_id: number;
        sender?: string;
        recipient?: string;
        asset_identifier: string;
        amount: string;
      }>(
        `
        SELECT
          event_index, tx_id, tx_index, block_height, canonical, asset_event_type_id, sender, recipient, asset_identifier, amount
        FROM ft_events
        WHERE tx_id = $1 AND index_block_hash = $2 AND event_index BETWEEN $3 AND $4
        `,
        [txIdBuffer, blockHashBuffer, eventIndexStart, eventIndexEnd]
      );
      const nftResults = await client.query<{
        event_index: number;
        tx_id: Buffer;
        tx_index: number;
        block_height: number;
        canonical: boolean;
        asset_event_type_id: number;
        sender?: string;
        recipient?: string;
        asset_identifier: string;
        value: Buffer;
      }>(
        `
        SELECT
          event_index, tx_id, tx_index, block_height, canonical, asset_event_type_id, sender, recipient, asset_identifier, value
        FROM nft_events
        WHERE tx_id = $1 AND index_block_hash = $2 AND event_index BETWEEN $3 AND $4
        `,
        [txIdBuffer, blockHashBuffer, eventIndexStart, eventIndexEnd]
      );
      const logResults = await client.query<{
        event_index: number;
        tx_id: Buffer;
        tx_index: number;
        block_height: number;
        canonical: boolean;
        contract_identifier: string;
        topic: string;
        value: Buffer;
      }>(
        `
        SELECT
          event_index, tx_id, tx_index, block_height, canonical, contract_identifier, topic, value
        FROM contract_logs
        WHERE tx_id = $1 AND index_block_hash = $2 AND event_index BETWEEN $3 AND $4
        `,
        [txIdBuffer, blockHashBuffer, eventIndexStart, eventIndexEnd]
      );
      const events = new Array<DbEvent>(
        stxResults.rowCount +
          nftResults.rowCount +
          ftResults.rowCount +
          logResults.rowCount +
          stxLockResults.rowCount
      );
      let rowIndex = 0;
      for (const result of stxLockResults.rows) {
        const event: DbStxLockEvent = {
          event_type: DbEventTypeId.StxLock,
          event_index: result.event_index,
          tx_id: bufferToHexPrefixString(result.tx_id),
          tx_index: result.tx_index,
          block_height: result.block_height,
          canonical: result.canonical,
          locked_amount: BigInt(result.locked_amount),
          unlock_height: Number(result.unlock_height),
          locked_address: result.locked_address,
        };
        events[rowIndex++] = event;
      }
      for (const result of stxResults.rows) {
        const event: DbStxEvent = {
          event_index: result.event_index,
          tx_id: bufferToHexPrefixString(result.tx_id),
          tx_index: result.tx_index,
          block_height: result.block_height,
          canonical: result.canonical,
          asset_event_type_id: result.asset_event_type_id,
          sender: result.sender,
          recipient: result.recipient,
          event_type: DbEventTypeId.StxAsset,
          amount: BigInt(result.amount),
        };
        events[rowIndex++] = event;
      }
      for (const result of ftResults.rows) {
        const event: DbFtEvent = {
          event_index: result.event_index,
          tx_id: bufferToHexPrefixString(result.tx_id),
          tx_index: result.tx_index,
          block_height: result.block_height,
          canonical: result.canonical,
          asset_event_type_id: result.asset_event_type_id,
          sender: result.sender,
          recipient: result.recipient,
          asset_identifier: result.asset_identifier,
          event_type: DbEventTypeId.FungibleTokenAsset,
          amount: BigInt(result.amount),
        };
        events[rowIndex++] = event;
      }
      for (const result of nftResults.rows) {
        const event: DbNftEvent = {
          event_index: result.event_index,
          tx_id: bufferToHexPrefixString(result.tx_id),
          tx_index: result.tx_index,
          block_height: result.block_height,
          canonical: result.canonical,
          asset_event_type_id: result.asset_event_type_id,
          sender: result.sender,
          recipient: result.recipient,
          asset_identifier: result.asset_identifier,
          event_type: DbEventTypeId.NonFungibleTokenAsset,
          value: result.value,
        };
        events[rowIndex++] = event;
      }
      for (const result of logResults.rows) {
        const event: DbSmartContractEvent = {
          event_index: result.event_index,
          tx_id: bufferToHexPrefixString(result.tx_id),
          tx_index: result.tx_index,
          block_height: result.block_height,
          canonical: result.canonical,
          event_type: DbEventTypeId.SmartContractLog,
          contract_identifier: result.contract_identifier,
          topic: result.topic,
          value: result.value,
        };
        events[rowIndex++] = event;
      }
      events.sort((a, b) => a.event_index - b.event_index);
      return { results: events };
    });
  }

  async updateStxLockEvent(client: ClientBase, tx: DbTx, event: DbStxLockEvent) {
    await client.query(
      `
      INSERT INTO stx_lock_events(
        event_index, tx_id, tx_index, block_height, index_block_hash, canonical, locked_amount, unlock_height, locked_address
      ) values($1, $2, $3, $4, $5, $6, $7, $8, $9)
      `,
      [
        event.event_index,
        hexToBuffer(event.tx_id),
        event.tx_index,
        event.block_height,
        hexToBuffer(tx.index_block_hash),
        event.canonical,
        event.locked_amount,
        event.unlock_height,
        event.locked_address,
      ]
    );
  }

  async updateBatchStxEvents(client: ClientBase, tx: DbTx, events: DbStxEvent[]) {
    const batchSize = 500; // (matt) benchmark: 21283 per second (15 seconds)
    for (const eventBatch of batchIterate(events, batchSize)) {
      const columnCount = 10;
      const insertParams = this.generateParameterizedInsertString({
        rowCount: eventBatch.length,
        columnCount,
      });
      const values: any[] = [];
      for (const event of eventBatch) {
        values.push(
          event.event_index,
          hexToBuffer(event.tx_id),
          event.tx_index,
          event.block_height,
          hexToBuffer(tx.index_block_hash),
          event.canonical,
          event.asset_event_type_id,
          event.sender,
          event.recipient,
          event.amount
        );
      }
      const insertQuery = `INSERT INTO stx_events(
        event_index, tx_id, tx_index, block_height, index_block_hash,
        canonical, asset_event_type_id, sender, recipient, amount
      ) VALUES ${insertParams}`;
      const insertQueryName = `insert-batch-stx-events_${columnCount}x${eventBatch.length}`;
      const insertStxEventQuery: QueryConfig = {
        name: insertQueryName,
        text: insertQuery,
        values,
      };
      const res = await client.query(insertStxEventQuery);
      if (res.rowCount !== eventBatch.length) {
        throw new Error(`Expected ${eventBatch.length} inserts, got ${res.rowCount}`);
      }
    }
  }

  async updateBatchSubdomains(client: ClientBase, subdomains: DbBNSSubdomain[]) {
    const columnCount = 16;
    const insertParams = this.generateParameterizedInsertString({
      rowCount: subdomains.length,
      columnCount,
    });
    const values: any[] = [];
    for (const subdomain of subdomains) {
      values.push(
        subdomain.name,
        subdomain.namespace_id,
        subdomain.fully_qualified_subdomain,
        subdomain.owner,
        subdomain.zonefile,
        subdomain.zonefile_hash,
        subdomain.parent_zonefile_hash,
        subdomain.parent_zonefile_index,
        subdomain.block_height,
        subdomain.zonefile_offset,
        subdomain.resolver,
        subdomain.latest,
        subdomain.canonical,
        subdomain.index_block_hash,
        hexToBuffer(subdomain.tx_id ? subdomain.tx_id : '0x'),
        subdomain.atch_resolved
      );
    }
    const insertQuery = `INSERT INTO subdomains (
        name, namespace_id, fully_qualified_subdomain, owner, zonefile,
        zonefile_hash, parent_zonefile_hash, parent_zonefile_index, block_height,
        zonefile_offset, resolver, latest, canonical, index_block_hash, tx_id, atch_resolved
      ) VALUES ${insertParams}`;
    const insertQueryName = `insert-batch-subdomains_${columnCount}x${subdomains.length}`;
    const insertBNSSubdomainsEventQuery: QueryConfig = {
      name: insertQueryName,
      text: insertQuery,
      values,
    };
    try {
      const res = await client.query(insertBNSSubdomainsEventQuery);
      if (res.rowCount !== subdomains.length) {
        throw new Error(`Expected ${subdomains.length} inserts, got ${res.rowCount}`);
      }
    } catch (e) {
      logError(`subdomain errors ${e.message}`, e);
      throw e;
    }
  }

  cachedParameterizedInsertStrings = new Map<string, string>();

  generateParameterizedInsertString({
    columnCount,
    rowCount,
  }: {
    columnCount: number;
    rowCount: number;
  }): string {
    const cacheKey = `${columnCount}x${rowCount}`;
    const existing = this.cachedParameterizedInsertStrings.get(cacheKey);
    if (existing !== undefined) {
      return existing;
    }
    const params: string[][] = [];
    let i = 1;
    for (let r = 0; r < rowCount; r++) {
      params[r] = Array<string>(columnCount);
      for (let c = 0; c < columnCount; c++) {
        params[r][c] = `\$${i++}`;
      }
    }
    const stringRes = params.map(r => `(${r.join(',')})`).join(',');
    this.cachedParameterizedInsertStrings.set(cacheKey, stringRes);
    return stringRes;
  }

  async updateStxEvent(client: ClientBase, tx: DbTx, event: DbStxEvent) {
    const insertStxEventQuery: QueryConfig = {
      name: 'insert-stx-event',
      text: `
        INSERT INTO stx_events(
          event_index, tx_id, tx_index, block_height, index_block_hash,
          canonical, asset_event_type_id, sender, recipient, amount
        ) values($1, $2, $3, $4, $5, $6, $7, $8, $9, $10)
      `,
      values: [
        event.event_index,
        hexToBuffer(event.tx_id),
        event.tx_index,
        event.block_height,
        hexToBuffer(tx.index_block_hash),
        event.canonical,
        event.asset_event_type_id,
        event.sender,
        event.recipient,
        event.amount,
      ],
    };
    await client.query(insertStxEventQuery);
  }

  async updateFtEvent(client: ClientBase, tx: DbTx, event: DbFtEvent) {
    await client.query(
      `
      INSERT INTO ft_events(
        event_index, tx_id, tx_index, block_height, index_block_hash, canonical, asset_event_type_id, sender, recipient, asset_identifier, amount
      ) values($1, $2, $3, $4, $5, $6, $7, $8, $9, $10, $11)
      `,
      [
        event.event_index,
        hexToBuffer(event.tx_id),
        event.tx_index,
        event.block_height,
        hexToBuffer(tx.index_block_hash),
        event.canonical,
        event.asset_event_type_id,
        event.sender,
        event.recipient,
        event.asset_identifier,
        event.amount,
      ]
    );
  }

  async updateNftEvent(client: ClientBase, tx: DbTx, event: DbNftEvent) {
    await client.query(
      `
      INSERT INTO nft_events(
        event_index, tx_id, tx_index, block_height, index_block_hash, canonical, asset_event_type_id, sender, recipient, asset_identifier, value
      ) values($1, $2, $3, $4, $5, $6, $7, $8, $9, $10, $11)
      `,
      [
        event.event_index,
        hexToBuffer(event.tx_id),
        event.tx_index,
        event.block_height,
        hexToBuffer(tx.index_block_hash),
        event.canonical,
        event.asset_event_type_id,
        event.sender,
        event.recipient,
        event.asset_identifier,
        event.value,
      ]
    );
  }

  async updateBatchSmartContractEvent(
    client: ClientBase,
    tx: DbTx,
    events: DbSmartContractEvent[]
  ) {
    const batchSize = 500; // (matt) benchmark: 21283 per second (15 seconds)
    for (const eventBatch of batchIterate(events, batchSize)) {
      const columnCount = 9;
      const insertParams = this.generateParameterizedInsertString({
        rowCount: eventBatch.length,
        columnCount,
      });
      const values: any[] = [];
      for (const event of eventBatch) {
        values.push(
          event.event_index,
          hexToBuffer(event.tx_id),
          event.tx_index,
          event.block_height,
          hexToBuffer(tx.index_block_hash),
          event.canonical,
          event.contract_identifier,
          event.topic,
          event.value
        );
      }
      const insertQueryText = `INSERT INTO contract_logs(
        event_index, tx_id, tx_index, block_height, index_block_hash, canonical, contract_identifier, topic, value
      ) VALUES ${insertParams}`;
      const insertQueryName = `insert-batch-smart-contract-events_${columnCount}x${eventBatch.length}`;
      const insertQuery: QueryConfig = {
        name: insertQueryName,
        text: insertQueryText,
        values,
      };
      const res = await client.query(insertQuery);
      if (res.rowCount !== eventBatch.length) {
        throw new Error(`Expected ${eventBatch.length} inserts, got ${res.rowCount}`);
      }
    }
  }

  async updateSmartContractEvent(client: ClientBase, tx: DbTx, event: DbSmartContractEvent) {
    await client.query(
      `
      INSERT INTO contract_logs(
        event_index, tx_id, tx_index, block_height, index_block_hash, canonical, contract_identifier, topic, value
      ) values($1, $2, $3, $4, $5, $6, $7, $8, $9)
      `,
      [
        event.event_index,
        hexToBuffer(event.tx_id),
        event.tx_index,
        event.block_height,
        hexToBuffer(tx.index_block_hash),
        event.canonical,
        event.contract_identifier,
        event.topic,
        event.value,
      ]
    );
  }

  async updateSmartContract(client: ClientBase, tx: DbTx, smartContract: DbSmartContract) {
    await client.query(
      `
      INSERT INTO smart_contracts(
        tx_id, canonical, contract_id, block_height, index_block_hash, source_code, abi
      ) values($1, $2, $3, $4, $5, $6, $7)
      `,
      [
        hexToBuffer(smartContract.tx_id),
        smartContract.canonical,
        smartContract.contract_id,
        smartContract.block_height,
        hexToBuffer(tx.index_block_hash),
        smartContract.source_code,
        smartContract.abi,
      ]
    );
  }

  async getSmartContract(contractId: string) {
    return this.query(async client => {
      const result = await client.query<{
        tx_id: Buffer;
        canonical: boolean;
        contract_id: string;
        block_height: number;
        source_code: string;
        abi: string;
      }>(
        `
        SELECT tx_id, canonical, contract_id, block_height, source_code, abi
        FROM smart_contracts
        WHERE contract_id = $1
        ORDER BY canonical DESC, block_height DESC
        LIMIT 1
        `,
        [contractId]
      );
      if (result.rowCount === 0) {
        return { found: false } as const;
      }
      const row = result.rows[0];
      const smartContract: DbSmartContract = {
        tx_id: bufferToHexPrefixString(row.tx_id),
        canonical: row.canonical,
        contract_id: row.contract_id,
        block_height: row.block_height,
        source_code: row.source_code,
        abi: row.abi,
      };
      return { found: true, result: smartContract };
    });
  }

  async getSmartContractEvents({
    contractId,
    limit,
    offset,
  }: {
    contractId: string;
    limit: number;
    offset: number;
  }): Promise<FoundOrNot<DbSmartContractEvent[]>> {
    return this.query(async client => {
      const logResults = await client.query<{
        event_index: number;
        tx_id: Buffer;
        tx_index: number;
        block_height: number;
        contract_identifier: string;
        topic: string;
        value: Buffer;
      }>(
        `
        SELECT
          event_index, tx_id, tx_index, block_height, contract_identifier, topic, value
        FROM contract_logs
        WHERE canonical = true AND contract_identifier = $1
        ORDER BY block_height DESC, tx_index DESC, event_index DESC
        LIMIT $2
        OFFSET $3
        `,
        [contractId, limit, offset]
      );
      const result = logResults.rows.map(result => {
        const event: DbSmartContractEvent = {
          event_index: result.event_index,
          tx_id: bufferToHexPrefixString(result.tx_id),
          tx_index: result.tx_index,
          block_height: result.block_height,
          canonical: true,
          event_type: DbEventTypeId.SmartContractLog,
          contract_identifier: result.contract_identifier,
          topic: result.topic,
          value: result.value,
        };
        return event;
      });
      return { found: true, result };
    });
  }

  async getStxBalance(stxAddress: string): Promise<DbStxBalance> {
    return this.queryTx(async client => {
      const blockQuery = await this.getCurrentBlockInternal(client);
      if (!blockQuery.found) {
        throw new Error(`Could not find current block`);
      }
      const result = await this.internalGetStxBalanceAtBlock(client, stxAddress, blockQuery.result);
      return result;
    });
  }

  async getStxBalanceAtBlock(stxAddress: string, blockHeight: number): Promise<DbStxBalance> {
    return this.queryTx(async client => {
      const blockQuery = await this.getBlockByHeightInternal(client, blockHeight);
      if (!blockQuery.found) {
        throw new Error(`Could not find block at height: ${blockHeight}`);
      }
      const result = await this.internalGetStxBalanceAtBlock(client, stxAddress, blockQuery.result);
      return result;
    });
  }

  async internalGetStxBalanceAtBlock(
    client: ClientBase,
    stxAddress: string,
    block: DbBlock
  ): Promise<DbStxBalance> {
    const blockHeight = block.block_height;
    const burnchainBlockHeight = block.burn_block_height;
    const result = await client.query<{
      credit_total: string | null;
      debit_total: string | null;
    }>(
      `
      WITH transfers AS (
        SELECT amount, sender, recipient
        FROM stx_events
        WHERE canonical = true AND (sender = $1 OR recipient = $1) AND block_height <= $2
      ), credit AS (
        SELECT sum(amount) as credit_total
        FROM transfers
        WHERE recipient = $1
      ), debit AS (
        SELECT sum(amount) as debit_total
        FROM transfers
        WHERE sender = $1
      )
      SELECT credit_total, debit_total
      FROM credit CROSS JOIN debit
      `,
      [stxAddress, blockHeight]
    );
    const feeQuery = await client.query<{ fee_sum: string }>(
      `
      SELECT sum(fee_rate) as fee_sum
      FROM txs
      WHERE canonical = true AND sender_address = $1 AND block_height <= $2
      `,
      [stxAddress, blockHeight]
    );
    const lockQuery = await client.query<{
      locked_amount: string;
      unlock_height: string;
      block_height: string;
      tx_id: Buffer;
    }>(
      `
      SELECT locked_amount, unlock_height, block_height, tx_id
      FROM stx_lock_events
      WHERE canonical = true AND locked_address = $1
      AND block_height <= $2 AND unlock_height > $3
      `,
      [stxAddress, blockHeight, burnchainBlockHeight]
    );
    let lockTxId: string = '';
    let locked: bigint = 0n;
    let lockHeight = 0;
    let burnchainLockHeight = 0;
    let burnchainUnlockHeight = 0;
    if (lockQuery.rowCount > 1) {
      throw new Error(
        `stx_lock_events event query for ${stxAddress} should return zero or one rows but returned ${lockQuery.rowCount}`
      );
    } else if (lockQuery.rowCount === 1) {
      lockTxId = bufferToHexPrefixString(lockQuery.rows[0].tx_id);
      locked = BigInt(lockQuery.rows[0].locked_amount);
      burnchainUnlockHeight = parseInt(lockQuery.rows[0].unlock_height);
      lockHeight = parseInt(lockQuery.rows[0].block_height);
      const blockQuery = await this.getBlockByHeightInternal(client, lockHeight);
      burnchainLockHeight = blockQuery.found ? blockQuery.result.burn_block_height : 0;
    }
    const minerRewardQuery = await client.query<{ amount: string }>(
      `
      SELECT sum(
        coinbase_amount + tx_fees_anchored + tx_fees_streamed_confirmed + tx_fees_streamed_produced
      ) amount
      FROM miner_rewards
      WHERE canonical = true AND recipient = $1 AND mature_block_height <= $2
      `,
      [stxAddress, blockHeight]
    );
    const totalRewards = BigInt(minerRewardQuery.rows[0]?.amount ?? 0);
    const totalFees = BigInt(feeQuery.rows[0]?.fee_sum ?? 0);
    const totalSent = BigInt(result.rows[0]?.debit_total ?? 0);
    const totalReceived = BigInt(result.rows[0]?.credit_total ?? 0);
    const balance = totalReceived - totalSent - totalFees + totalRewards;
    return {
      balance,
      totalSent,
      totalReceived,
      totalFeesSent: totalFees,
      totalMinerRewardsReceived: totalRewards,
      lockTxId: lockTxId,
      locked,
      lockHeight,
      burnchainLockHeight,
      burnchainUnlockHeight,
    };
  }

  async getUnlockedStxSupply({ blockHeight }: { blockHeight?: number }) {
    return this.queryTx(async client => {
      let atBlockHeight: number;
      if (blockHeight !== undefined) {
        atBlockHeight = blockHeight;
      } else {
        const blockQuery = await this.getCurrentBlockInternal(client);
        if (!blockQuery.found) {
          throw new Error(`Could not find current block`);
        }
        atBlockHeight = blockQuery.result.block_height;
      }
      const result = await client.query<{ amount: string }>(
        `
        SELECT SUM(amount) amount FROM (
          SELECT SUM(amount) amount
          FROM stx_events
          WHERE canonical = true
          AND asset_event_type_id = 2 -- mint events
          AND block_height <= $1
          UNION ALL
          SELECT SUM(coinbase_amount) amount
          FROM miner_rewards
          WHERE canonical = true
          AND mature_block_height <= $1
        ) totals
        `,
        [atBlockHeight]
      );
      if (result.rows.length < 1) {
        throw new Error(`No rows returned from total supply query`);
      }
      return { stx: BigInt(result.rows[0].amount), blockHeight: atBlockHeight };
    });
  }

  async getAddressAssetEvents({
    stxAddress,
    limit,
    offset,
  }: {
    stxAddress: string;
    limit: number;
    offset: number;
  }): Promise<{ results: DbEvent[]; total: number }> {
    return this.query(async client => {
      const results = await client.query<{
        asset_type: 'stx_lock' | 'stx' | 'ft' | 'nft';
        event_index: number;
        tx_id: Buffer;
        tx_index: number;
        block_height: number;
        canonical: boolean;
        asset_event_type_id: number;
        sender?: string;
        recipient?: string;
        asset_identifier: string;
        amount?: string;
        unlock_height?: string;
        value?: Buffer;
      }>(
        `
        SELECT * FROM (
          SELECT
            'stx_lock' as asset_type, event_index, tx_id, tx_index, block_height, canonical, 0 as asset_event_type_id,
            locked_address as sender, '' as recipient, '<stx>' as asset_identifier, locked_amount as amount, unlock_height, null::bytea as value
          FROM stx_lock_events
          WHERE canonical = true AND locked_address = $1
          UNION ALL
          SELECT
            'stx' as asset_type, event_index, tx_id, tx_index, block_height, canonical, asset_event_type_id,
            sender, recipient, '<stx>' as asset_identifier, amount::numeric, null::numeric as unlock_height, null::bytea as value
          FROM stx_events
          WHERE canonical = true AND (sender = $1 OR recipient = $1)
          UNION ALL
          SELECT
            'ft' as asset_type, event_index, tx_id, tx_index, block_height, canonical, asset_event_type_id,
            sender, recipient, asset_identifier, amount, null::numeric as unlock_height, null::bytea as value
          FROM ft_events
          WHERE canonical = true AND (sender = $1 OR recipient = $1)
          UNION ALL
          SELECT
            'nft' as asset_type, event_index, tx_id, tx_index, block_height, canonical, asset_event_type_id,
            sender, recipient, asset_identifier, null::numeric as amount, null::numeric as unlock_height, value
          FROM nft_events
          WHERE canonical = true AND (sender = $1 OR recipient = $1)
        ) asset_events
        ORDER BY block_height DESC, tx_index DESC, event_index DESC
        LIMIT $2
        OFFSET $3
        `,
        [stxAddress, limit, offset]
      );

      const events: DbEvent[] = results.rows.map(row => {
        if (row.asset_type === 'stx_lock') {
          const event: DbStxLockEvent = {
            event_index: row.event_index,
            tx_id: bufferToHexPrefixString(row.tx_id),
            tx_index: row.tx_index,
            block_height: row.block_height,
            canonical: row.canonical,
            locked_address: assertNotNullish(row.sender),
            locked_amount: BigInt(assertNotNullish(row.amount)),
            unlock_height: Number(assertNotNullish(row.unlock_height)),
            event_type: DbEventTypeId.StxLock,
          };
          return event;
        } else if (row.asset_type === 'stx') {
          const event: DbStxEvent = {
            event_index: row.event_index,
            tx_id: bufferToHexPrefixString(row.tx_id),
            tx_index: row.tx_index,
            block_height: row.block_height,
            canonical: row.canonical,
            asset_event_type_id: row.asset_event_type_id,
            sender: row.sender,
            recipient: row.recipient,
            event_type: DbEventTypeId.StxAsset,
            amount: BigInt(row.amount),
          };
          return event;
        } else if (row.asset_type === 'ft') {
          const event: DbFtEvent = {
            event_index: row.event_index,
            tx_id: bufferToHexPrefixString(row.tx_id),
            tx_index: row.tx_index,
            block_height: row.block_height,
            canonical: row.canonical,
            asset_event_type_id: row.asset_event_type_id,
            sender: row.sender,
            recipient: row.recipient,
            asset_identifier: row.asset_identifier,
            event_type: DbEventTypeId.FungibleTokenAsset,
            amount: BigInt(row.amount),
          };
          return event;
        } else if (row.asset_type === 'nft') {
          const event: DbNftEvent = {
            event_index: row.event_index,
            tx_id: bufferToHexPrefixString(row.tx_id),
            tx_index: row.tx_index,
            block_height: row.block_height,
            canonical: row.canonical,
            asset_event_type_id: row.asset_event_type_id,
            sender: row.sender,
            recipient: row.recipient,
            asset_identifier: row.asset_identifier,
            event_type: DbEventTypeId.NonFungibleTokenAsset,
            value: row.value as Buffer,
          };
          return event;
        } else {
          throw new Error(`Unexpected asset_type "${row.asset_type}"`);
        }
      });
      return {
        results: events,
        total: 0,
      };
    });
  }

  async getFungibleTokenBalances(stxAddress: string): Promise<Map<string, DbFtBalance>> {
    return this.query(async client => {
      const result = await client.query<{
        asset_identifier: string;
        credit_total: string | null;
        debit_total: string | null;
      }>(
        `
        WITH transfers AS (
          SELECT amount, sender, recipient, asset_identifier
          FROM ft_events
          WHERE canonical = true AND (sender = $1 OR recipient = $1)
        ), credit AS (
          SELECT asset_identifier, sum(amount) as credit_total
          FROM transfers
          WHERE recipient = $1
          GROUP BY asset_identifier
        ), debit AS (
          SELECT asset_identifier, sum(amount) as debit_total
          FROM transfers
          WHERE sender = $1
          GROUP BY asset_identifier
        )
        SELECT coalesce(credit.asset_identifier, debit.asset_identifier) as asset_identifier, credit_total, debit_total
        FROM credit FULL JOIN debit USING (asset_identifier)
        `,
        [stxAddress]
      );
      // sort by asset name (case-insensitive)
      const rows = result.rows.sort((r1, r2) =>
        r1.asset_identifier.localeCompare(r2.asset_identifier)
      );
      const assetBalances = new Map<string, DbFtBalance>(
        rows.map(r => {
          const totalSent = BigInt(r.debit_total ?? 0);
          const totalReceived = BigInt(r.credit_total ?? 0);
          const balance = totalReceived - totalSent;
          return [r.asset_identifier, { balance, totalSent, totalReceived }];
        })
      );
      return assetBalances;
    });
  }

  async getNonFungibleTokenCounts(
    stxAddress: string
  ): Promise<Map<string, { count: bigint; totalSent: bigint; totalReceived: bigint }>> {
    return this.query(async client => {
      const result = await client.query<{
        asset_identifier: string;
        received_total: string | null;
        sent_total: string | null;
      }>(
        `
        WITH transfers AS (
          SELECT sender, recipient, asset_identifier
          FROM nft_events
          WHERE canonical = true AND (sender = $1 OR recipient = $1)
        ), credit AS (
          SELECT asset_identifier, COUNT(*) as received_total
          FROM transfers
          WHERE recipient = $1
          GROUP BY asset_identifier
        ), debit AS (
          SELECT asset_identifier, COUNT(*) as sent_total
          FROM transfers
          WHERE sender = $1
          GROUP BY asset_identifier
        )
        SELECT coalesce(credit.asset_identifier, debit.asset_identifier) as asset_identifier, received_total, sent_total
        FROM credit FULL JOIN debit USING (asset_identifier)
        `,
        [stxAddress]
      );
      // sort by asset name (case-insensitive)
      const rows = result.rows.sort((r1, r2) =>
        r1.asset_identifier.localeCompare(r2.asset_identifier)
      );
      const assetBalances = new Map(
        rows.map(r => {
          const totalSent = BigInt(r.sent_total ?? 0);
          const totalReceived = BigInt(r.received_total ?? 0);
          const count = totalReceived - totalSent;
          return [r.asset_identifier, { count, totalSent, totalReceived }];
        })
      );
      return assetBalances;
    });
  }

  async getAddressTxs({
    stxAddress,
    limit,
    offset,
    height,
  }: {
    stxAddress: string;
    limit: number;
    offset: number;
    height?: number;
  }): Promise<{ results: DbTx[]; total: number }> {
    return this.query(async client => {
      const queryParams: any[] = [stxAddress, limit, offset];
      if (height !== undefined) {
        queryParams.push(height);
      }
      const resultQuery = await client.query<TxQueryResult & { count: number }>(
        `
        WITH transactions AS (
          SELECT *
          FROM txs
          WHERE canonical = true AND (
            sender_address = $1 OR
            token_transfer_recipient_address = $1 OR
            contract_call_contract_id = $1 OR
            smart_contract_contract_id = $1
          )
          UNION
          SELECT txs.* FROM txs
          LEFT OUTER JOIN stx_events
          ON txs.tx_id = stx_events.tx_id
          WHERE txs.canonical = true AND (stx_events.sender = $1 OR stx_events.recipient = $1)
        )
        SELECT ${TX_COLUMNS}, (COUNT(*) OVER())::integer as count
        FROM transactions
        ${height !== undefined ? 'WHERE block_height = $4' : ''}
        ORDER BY block_height DESC, tx_index DESC
        LIMIT $2
        OFFSET $3
        `,
        queryParams
      );
      const count = resultQuery.rowCount > 0 ? resultQuery.rows[0].count : 0;
      const parsed = resultQuery.rows.map(r => this.parseTxQueryResult(r));
      return { results: parsed, total: count };
    });
  }

  async getInboundTransfers({
    stxAddress,
    limit,
    offset,
    sendManyContractId,
    height,
  }: {
    stxAddress: string;
    limit: number;
    offset: number;
    sendManyContractId: string;
    height?: number;
  }): Promise<{ results: DbInboundStxTransfer[]; total: number }> {
    return this.query(async client => {
      const queryParams: any[] = [stxAddress, sendManyContractId, limit, offset];
      let whereClause = '';
      if (height !== undefined) {
        queryParams.push(height);
        whereClause = 'WHERE block_height = $5';
      }
      const resultQuery = await client.query<TransferQueryResult & { count: number }>(
        `
        SELECT
            *,
          (
            COUNT(*) OVER()
          )::INTEGER AS COUNT
        FROM
          (
            SELECT
              stx_events.amount AS amount,
              contract_logs.value AS memo,
              stx_events.sender AS sender,
              stx_events.block_height AS block_height,
              stx_events.tx_id,
              stx_events.tx_index,
              'bulk-send' as transfer_type
            FROM
              contract_logs,
              stx_events
            WHERE
              contract_logs.contract_identifier = $2
              AND contract_logs.tx_id = stx_events.tx_id
              AND stx_events.recipient = $1
              AND contract_logs.event_index = (stx_events.event_index + 1)
              AND stx_events.canonical = true
            UNION ALL
            SELECT
              token_transfer_amount AS amount,
              token_transfer_memo AS memo,
              sender_address AS sender,
              block_height,
              tx_id,
              tx_index,
              'stx-transfer' as transfer_type
            FROM
              txs
            WHERE
              canonical = TRUE
              AND type_id = 0
              AND token_transfer_recipient_address = $1
          ) transfers
        ${whereClause}
        ORDER BY
          block_height DESC,
          tx_index DESC
        LIMIT $3
        OFFSET $4
        `,
        queryParams
      );
      const count = resultQuery.rowCount > 0 ? resultQuery.rows[0].count : 0;
      const parsed: DbInboundStxTransfer[] = resultQuery.rows.map(r => {
        return {
          sender: r.sender,
          memo: bufferToHexPrefixString(r.memo),
          amount: BigInt(r.amount),
          tx_id: bufferToHexPrefixString(r.tx_id),
          tx_index: r.tx_index,
          block_height: r.block_height,
          transfer_type: r.transfer_type,
        };
      });
      return {
        results: parsed,
        total: count,
      };
    });
  }

  async searchHash({ hash }: { hash: string }): Promise<FoundOrNot<DbSearchResult>> {
    return this.query(async client => {
      const txQuery = await client.query<TxQueryResult>(
        `SELECT ${TX_COLUMNS} FROM txs WHERE tx_id = $1 LIMIT 1`,
        [hexToBuffer(hash)]
      );
      if (txQuery.rowCount > 0) {
        const txResult = this.parseTxQueryResult(txQuery.rows[0]);
        return {
          found: true,
          result: {
            entity_type: 'tx_id',
            entity_id: bufferToHexPrefixString(txQuery.rows[0].tx_id),
            entity_data: txResult,
          },
        };
      }

      const txMempoolQuery = await client.query<MempoolTxQueryResult>(
        `SELECT ${MEMPOOL_TX_COLUMNS} FROM mempool_txs WHERE pruned = false AND tx_id = $1 LIMIT 1`,
        [hexToBuffer(hash)]
      );
      if (txMempoolQuery.rowCount > 0) {
        const txResult = this.parseMempoolTxQueryResult(txMempoolQuery.rows[0]);
        return {
          found: true,
          result: {
            entity_type: 'mempool_tx_id',
            entity_id: bufferToHexPrefixString(txMempoolQuery.rows[0].tx_id),
            entity_data: txResult,
          },
        };
      }

      const blockQueryResult = await client.query<BlockQueryResult>(
        `SELECT ${BLOCK_COLUMNS} FROM blocks WHERE block_hash = $1 LIMIT 1`,
        [hexToBuffer(hash)]
      );
      if (blockQueryResult.rowCount > 0) {
        const blockResult = this.parseBlockQueryResult(blockQueryResult.rows[0]);
        return {
          found: true,
          result: {
            entity_type: 'block_hash',
            entity_id: bufferToHexPrefixString(blockQueryResult.rows[0].block_hash),
            entity_data: blockResult,
          },
        };
      }
      return { found: false };
    });
  }

  async searchPrincipal({ principal }: { principal: string }): Promise<FoundOrNot<DbSearchResult>> {
    const isContract = principal.includes('.');
    const entityType = isContract ? 'contract_address' : 'standard_address';
    const successResponse = {
      found: true,
      result: {
        entity_type: entityType,
        entity_id: principal,
      },
    } as const;
    return await this.query(async client => {
      if (isContract) {
        const contractMempoolTxResult = await client.query<MempoolTxQueryResult>(
          `SELECT ${MEMPOOL_TX_COLUMNS} from mempool_txs WHERE pruned = false AND smart_contract_contract_id = $1 LIMIT 1`,
          [principal]
        );
        if (contractMempoolTxResult.rowCount > 0) {
          const txResult = this.parseMempoolTxQueryResult(contractMempoolTxResult.rows[0]);
          return {
            found: true,
            result: {
              entity_type: 'contract_address',
              entity_id: principal,
              entity_data: txResult,
            },
          };
        }
        const contractTxResult = await client.query<TxQueryResult>(
          `
          SELECT ${TX_COLUMNS}
          FROM txs
          WHERE smart_contract_contract_id = $1
          ORDER BY canonical DESC, block_height DESC
          LIMIT 1
          `,
          [principal]
        );
        if (contractTxResult.rowCount > 0) {
          const txResult = this.parseTxQueryResult(contractTxResult.rows[0]);
          return {
            found: true,
            result: {
              entity_type: 'tx_id',
              entity_id: principal,
              entity_data: txResult,
            },
          };
        }
        return { found: false } as const;
      }

      const addressQueryResult = await client.query(
        `
        SELECT sender_address, token_transfer_recipient_address
        FROM txs
        WHERE sender_address = $1 OR token_transfer_recipient_address = $1
        LIMIT 1
        `,
        [principal]
      );
      if (addressQueryResult.rowCount > 0) {
        return successResponse;
      }

      const stxQueryResult = await client.query(
        `
        SELECT sender, recipient
        FROM stx_events
        WHERE sender = $1 OR recipient = $1
        LIMIT 1
        `,
        [principal]
      );
      if (stxQueryResult.rowCount > 0) {
        return successResponse;
      }

      const ftQueryResult = await client.query(
        `
        SELECT sender, recipient
        FROM ft_events
        WHERE sender = $1 OR recipient = $1
        LIMIT 1
        `,
        [principal]
      );
      if (ftQueryResult.rowCount > 0) {
        return successResponse;
      }

      const nftQueryResult = await client.query(
        `
        SELECT sender, recipient
        FROM nft_events
        WHERE sender = $1 OR recipient = $1
        LIMIT 1
        `,
        [principal]
      );
      if (nftQueryResult.rowCount > 0) {
        return successResponse;
      }

      return { found: false };
    });
  }

  async insertFaucetRequest(faucetRequest: DbFaucetRequest) {
    await this.query(async client => {
      try {
        await client.query(
          `
          INSERT INTO faucet_requests(
            currency, address, ip, occurred_at
          ) values($1, $2, $3, $4)
          `,
          [
            faucetRequest.currency,
            faucetRequest.address,
            faucetRequest.ip,
            faucetRequest.occurred_at,
          ]
        );
      } catch (error) {
        logError(`Error performing faucet request update: ${error}`, error);
        throw error;
      }
    });
  }

  async getBTCFaucetRequests(address: string) {
    return this.query(async client => {
      const queryResult = await client.query<FaucetRequestQueryResult>(
        `
        SELECT ip, address, currency, occurred_at
        FROM faucet_requests
        WHERE address = $1 AND currency = 'btc'
        ORDER BY occurred_at DESC
        LIMIT 5
        `,
        [address]
      );
      const results = queryResult.rows.map(r => this.parseFaucetRequestQueryResult(r));
      return { results };
    });
  }

  async getSTXFaucetRequests(address: string) {
    return await this.query(async client => {
      const queryResult = await client.query<FaucetRequestQueryResult>(
        `
        SELECT ip, address, currency, occurred_at
        FROM faucet_requests
        WHERE address = $1 AND currency = 'stx'
        ORDER BY occurred_at DESC
        LIMIT 5
        `,
        [address]
      );
      const results = queryResult.rows.map(r => this.parseFaucetRequestQueryResult(r));
      return { results };
    });
  }

<<<<<<< HEAD
  async updateNames(client: ClientBase, bnsName: DbBNSName) {
    const {
      name,
      address,
      registered_at,
      expire_block,
      zonefile_hash,
      zonefile,
      namespace_id,
      latest,
      tx_id,
      status,
      canonical,
      index_block_hash,
      atch_resolved,
    } = bnsName;
    await client.query(`UPDATE names SET latest = $1 WHERE name= $2`, [false, name]);

    await client.query(
      `
        INSERT INTO names(
      name, address, registered_at, expire_block, zonefile_hash, zonefile, namespace_id, latest, tx_id, status, canonical, index_block_hash, atch_resolved
        ) values($1, $2, $3, $4, $5, $6, $7, $8,$9, $10, $11, $12, $13)
        `,
      [
        name,
        address,
        registered_at,
        expire_block,
        zonefile_hash,
        zonefile,
        namespace_id,
        latest,
        hexToBuffer(tx_id ? tx_id : '0x'),
        status,
        canonical,
        index_block_hash,
        atch_resolved,
      ]
    );
  }

  async updateNamespaces(client: ClientBase, bnsNamespace: DbBNSNamespace) {
    const {
      namespace_id,
      launched_at,
      address,
      reveal_block,
      ready_block,
      buckets,
      base,
      coeff,
      nonalpha_discount,
      no_vowel_discount,
      lifetime,
      status,
      latest,
      tx_id,
      canonical,
      index_block_hash,
    } = bnsNamespace;
    await client.query(`UPDATE namespaces SET latest = $1 WHERE namespace_id= $2`, [
      false,
      namespace_id,
    ]);

    await client.query(
      `
        INSERT INTO namespaces(
          namespace_id, launched_at, address, reveal_block, ready_block, buckets,
          base,coeff,nonalpha_discount,no_vowel_discount,lifetime,status,latest,
          tx_id, canonical, index_block_hash
        ) values($1, $2, $3, $4, $5, $6, $7, $8, $9, $10, $11, $12, $13, $14, $15, $16)
        `,
      [
        namespace_id,
        launched_at,
        address,
        reveal_block,
        ready_block,
        buckets,
        base,
        coeff,
        nonalpha_discount,
        no_vowel_discount,
        lifetime,
        status,
        latest,
        hexToBuffer(tx_id ? tx_id : '0x'),
        canonical,
        index_block_hash,
      ]
    );
  }

  async getNamespaceList() {
    const queryResult = await this.pool.query(
      `
      SELECT namespace_id
      FROM namespaces
      WHERE 
      latest = true
      AND 
      canonical = true
      ORDER BY 
      namespace_id
      `
    );

    const results = queryResult.rows.map(r => r.namespace_id);
    return { results };
  }

  async getNamespaceNamesList(args: { namespace: string; page: number }) {
    const offset = args.page * 100;
    const queryResult = await this.pool.query(
      `
      SELECT name
      FROM names
      WHERE namespace_id = $1
      AND latest = true AND canonical = true
      ORDER BY name
      LIMIT 100
      OFFSET $2
      `,
      [args.namespace, offset]
    );

    const results = queryResult.rows.map(r => r.name);
    return { results };
  }

  async getNamespace(args: { namespace: string }) {
    const queryResult = await this.pool.query(
      `
      SELECT *
      FROM namespaces
      WHERE namespace_id = $1
      AND latest = true
      AND canonical = true
      `,
      [args.namespace]
    );
    if (queryResult.rowCount > 0) {
      return {
        found: true,
        result: {
          ...queryResult.rows[0],
          tx_id: bufferToHexPrefixString(queryResult.rows[0].tx_id),
        },
      };
    }
    return { found: false } as const;
  }

  async getName(args: { name: string }) {
    const queryResult = await this.pool.query(
      `
      SELECT *
      FROM names
      WHERE canonical = true
      AND 
      latest = true
      AND 
      name = $1
      `,
      [args.name]
    );
    if (queryResult.rowCount > 0) {
      return {
        found: true,
        result: {
          ...queryResult.rows[0],
          tx_id: bufferToHexPrefixString(queryResult.rows[0].tx_id),
        },
      };
    }
    return { found: false } as const;
  }

  async getHistoricalZoneFile(args: {
    name: string;
    zoneFileHash: string;
  }): Promise<FoundOrNot<DbBNSZoneFile>> {
    const queryResult = await this.pool.query(
      `
      SELECT zonefile
      FROM names
      WHERE name = $1
      AND
      zonefile_hash = $2
      `,
      [args.name, args.zoneFileHash]
    );

    if (queryResult.rowCount > 0) {
      return {
        found: true,
        result: queryResult.rows[0],
      };
    }
    return { found: false } as const;
  }

  async getLatestZoneFile(args: { name: string }): Promise<FoundOrNot<DbBNSZoneFile>> {
    const queryResult = await this.pool.query(
      `
      SELECT zonefile
      FROM names
      WHERE name = $1
      AND
      latest = $2
      AND
      canonical = true
      `,
      [args.name, true]
    );

    if (queryResult.rowCount > 0) {
      return {
        found: true,
        result: queryResult.rows[0],
      };
    }
    return { found: false } as const;
  }

  async getNamesByAddressList(args: {
    blockchain: string;
    address: string;
  }): Promise<FoundOrNot<string[]>> {
    const queryResult = await this.pool.query(
      `
      SELECT name
      FROM names
      WHERE address = $1
      AND
      latest = true
      AND
      canonical = true
      `,
      [args.address]
    );

    if (queryResult.rowCount > 0) {
      return {
        found: true,
        result: queryResult.rows.map(r => r.name),
      };
    }
    return { found: false } as const;
  }

  async getSubdomainsList(args: { page: number }) {
    const offset = args.page * 100;
    const queryResult = await this.pool.query(
      `
      SELECT fully_qualified_subdomain
      FROM subdomains
      WHERE canonical = true
      ORDER BY fully_qualified_subdomain
      LIMIT 100
      OFFSET $1
      `,
      [offset]
    );

    const results = queryResult.rows.map(r => r.fully_qualified_subdomain);
    return { results };
  }

  async getNamesList(args: { page: number }) {
    const offset = args.page * 100;
    const queryResult = await this.pool.query(
      `
      SELECT name
      FROM names WHERE canonical = true
      ORDER BY name
      LIMIT 100
      OFFSET $1
      `,
      [offset]
    );

    const results = queryResult.rows.map(r => r.name);
    return { results };
  }

  async getSubdomain(args: { subdomain: string }) {
    const queryResult = await this.pool.query(
      `
      SELECT *
      FROM subdomains
      WHERE canonical = true
      AND 
      latest = true
      AND 
      fully_qualified_subdomain = $1
      `,
      [args.subdomain]
    );
    if (queryResult.rowCount > 0) {
      return {
        found: true,
        result: {
          ...queryResult.rows[0],
          tx_id: bufferToHexPrefixString(queryResult.rows[0].tx_id),
        },
      };
    }
    return { found: false } as const;
  }
=======
  async getRawTx(txId: string) {
    return this.query(async client => {
      const result = await client.query<RawTxQueryResult>(
        `
        SELECT raw_tx
        FROM txs
        WHERE tx_id = $1
        ORDER BY canonical DESC, block_height DESC
        LIMIT 1
        `,
        [hexToBuffer(txId)]
      );
      if (result.rowCount === 0) {
        return { found: false } as const;
      }
      const queryResult: RawTxQueryResult = {
        raw_tx: result.rows[0].raw_tx,
      };
      return { found: true, result: queryResult };
    });
  }

>>>>>>> fc2b53ba
  async close(): Promise<void> {
    await this.pool.end();
  }
}<|MERGE_RESOLUTION|>--- conflicted
+++ resolved
@@ -3124,7 +3124,28 @@
     });
   }
 
-<<<<<<< HEAD
+  async getRawTx(txId: string) {
+    return this.query(async client => {
+      const result = await client.query<RawTxQueryResult>(
+        `
+        SELECT raw_tx
+        FROM txs
+        WHERE tx_id = $1
+        ORDER BY canonical DESC, block_height DESC
+        LIMIT 1
+        `,
+        [hexToBuffer(txId)]
+      );
+      if (result.rowCount === 0) {
+        return { found: false } as const;
+      }
+      const queryResult: RawTxQueryResult = {
+        raw_tx: result.rows[0].raw_tx,
+      };
+      return { found: true, result: queryResult };
+    });
+  }
+
   async updateNames(client: ClientBase, bnsName: DbBNSName) {
     const {
       name,
@@ -3437,30 +3458,6 @@
     }
     return { found: false } as const;
   }
-=======
-  async getRawTx(txId: string) {
-    return this.query(async client => {
-      const result = await client.query<RawTxQueryResult>(
-        `
-        SELECT raw_tx
-        FROM txs
-        WHERE tx_id = $1
-        ORDER BY canonical DESC, block_height DESC
-        LIMIT 1
-        `,
-        [hexToBuffer(txId)]
-      );
-      if (result.rowCount === 0) {
-        return { found: false } as const;
-      }
-      const queryResult: RawTxQueryResult = {
-        raw_tx: result.rows[0].raw_tx,
-      };
-      return { found: true, result: queryResult };
-    });
-  }
-
->>>>>>> fc2b53ba
   async close(): Promise<void> {
     await this.pool.end();
   }
