--- conflicted
+++ resolved
@@ -20,14 +20,11 @@
   DbBurnchainReward,
   DbInboundStxTransfer,
   DbTxStatus,
-<<<<<<< HEAD
+  AddressNftEventIdentifier,
   DbBnsName,
   DbBnsNamespace,
   DbBnsZoneFile,
   DbBnsSubdomain,
-=======
-  AddressNftEventIdentifier,
->>>>>>> 9267626e
 } from './common';
 import { logger, FoundOrNot } from '../helpers';
 import { TransactionType } from '@blockstack/stacks-blockchain-api-types';
@@ -478,7 +475,14 @@
     throw new Error('Method not implemented.');
   }
 
-<<<<<<< HEAD
+  getAddressNFTEvent(args: {
+    stxAddress: string;
+    limit: number;
+    offset: number;
+  }): Promise<{ results: AddressNftEventIdentifier[]; total: number }> {
+    throw new Error('Method not implemented.');
+  }
+
   getNamespaceList(): Promise<{ results: string[] }> {
     throw new Error('Method not implemented.');
   }
@@ -522,13 +526,6 @@
   }
 
   getSubdomain(args: { subdomain: string }): Promise<FoundOrNot<DbBnsSubdomain>> {
-=======
-  getAddressNFTEvent(args: {
-    stxAddress: string;
-    limit: number;
-    offset: number;
-  }): Promise<{ results: AddressNftEventIdentifier[]; total: number }> {
->>>>>>> 9267626e
     throw new Error('Method not implemented.');
   }
 }