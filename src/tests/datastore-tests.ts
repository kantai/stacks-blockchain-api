import { MemoryDataStore } from '../datastore/memory-store';
import {
  DbBlock,
  DbTx,
  DbTxTypeId,
  DbStxEvent,
  DbAssetEventTypeId,
  DbEventTypeId,
  DbFtEvent,
  DbNftEvent,
  DbSmartContractEvent,
  DbSmartContract,
  DbMempoolTx,
  DbTxStatus,
  DbMinerReward,
  DbStxLockEvent,
  DbBurnchainReward,
  DbBNSNamespace,
  DbBNSName,
  DbBNSSubdomain,
} from '../datastore/common';
import { PgDataStore, cycleMigrations, runMigrations } from '../datastore/postgres-store';
import { PoolClient } from 'pg';
import { parseDbEvent } from '../api/controllers/db-controller';
import * as assert from 'assert';

describe('in-memory datastore', () => {
  let db: MemoryDataStore;

  beforeEach(() => {
    db = new MemoryDataStore();
  });

  test('in-memory block store and retrieve', async () => {
    const block: DbBlock = {
      block_hash: '123',
      index_block_hash: '0x1234',
      parent_index_block_hash: '0x00',
      parent_block_hash: '0x5678',
      parent_microblock: '987',
      block_height: 123,
      burn_block_time: 39486,
      burn_block_hash: '0x1234',
      burn_block_height: 123,
      miner_txid: '0x4321',
      canonical: false,
    };
    await db.updateBlock(block);
    const blockQuery = await db.getBlock(block.block_hash);
    assert(blockQuery.found);
    expect(blockQuery.result).toEqual(block);
  });
});

describe('postgres datastore', () => {
  let db: PgDataStore;
  let client: PoolClient;

  beforeEach(async () => {
    process.env.PG_DATABASE = 'postgres';
    await cycleMigrations();
    db = await PgDataStore.connect();
    client = await db.pool.connect();
  });

  test('pg address STX balances', async () => {
    const dbBlock: DbBlock = {
      block_hash: '0x9876',
      index_block_hash: '0x5432',
      block_height: 68456,
      parent_index_block_hash: '0x00',
      parent_block_hash: '0xff0011',
      parent_microblock: '0x9876',
      burn_block_time: 94869286,
      burn_block_hash: '0x1234',
      burn_block_height: 123,
      miner_txid: '0x4321',
      canonical: true,
    };
    await db.updateBlock(client, dbBlock);

    const createMinerReward = (
      recipient: string,
      amount: bigint,
      txFeeAnchored: bigint,
      txFeeConfirmed: bigint,
      txFeeProduced: bigint,
      canonical: boolean = true
    ): DbMinerReward => {
      const minerReward: DbMinerReward = {
        block_hash: '0x9876',
        index_block_hash: '0x5432',
        from_index_block_hash: '0x6789',
        mature_block_height: 68456,
        canonical: canonical,
        recipient: recipient,
        coinbase_amount: amount,
        tx_fees_anchored: txFeeAnchored,
        tx_fees_streamed_confirmed: txFeeConfirmed,
        tx_fees_streamed_produced: txFeeProduced,
      };
      return minerReward;
    };

    const minerRewards = [
      createMinerReward('addrA', 100_000n, 2n, 3n, 5n),
      createMinerReward('addrB', 100n, 40n, 0n, 0n),
      createMinerReward('addrB', 0n, 30n, 40n, 7n),
      createMinerReward('addrB', 99999n, 92n, 93n, 0n, false),
    ];
    for (const reward of minerRewards) {
      await db.updateMinerReward(client, reward);
    }

    const tx: DbTx = {
      tx_id: '0x1234',
      tx_index: 4,
      nonce: 0,
      raw_tx: Buffer.alloc(0),
      index_block_hash: '0x5432',
      block_hash: '0x9876',
      block_height: 68456,
      burn_block_time: 2837565,
      type_id: DbTxTypeId.Coinbase,
      coinbase_payload: Buffer.from('coinbase hi'),
      status: 1,
      raw_result: '0x0100000000000000000000000000000001', // u1
      canonical: true,
      post_conditions: Buffer.from([0x01, 0xf5]),
      fee_rate: 1234n,
      sponsored: false,
      sender_address: 'addrA',
      origin_hash_mode: 1,
    };
    const tx2 = {
      ...tx,
      tx_id: '0x2345',
      fee_rate: 100n,
    };
    const createStxEvent = (
      sender: string,
      recipient: string,
      amount: number,
      canonical: boolean = true
    ): DbStxEvent => {
      const stxEvent: DbStxEvent = {
        canonical,
        event_type: DbEventTypeId.StxAsset,
        asset_event_type_id: DbAssetEventTypeId.Transfer,
        event_index: 0,
        tx_id: tx.tx_id,
        tx_index: tx.tx_index,
        block_height: tx.block_height,
        amount: BigInt(amount),
        recipient,
        sender,
      };
      return stxEvent;
    };
    const events = [
      createStxEvent('none', 'addrA', 100_000),
      createStxEvent('addrA', 'addrB', 100),
      createStxEvent('addrA', 'addrB', 250),
      createStxEvent('addrA', 'addrB', 40, false),
      createStxEvent('addrB', 'addrC', 15),
      createStxEvent('addrA', 'addrC', 35),
    ];
    for (const event of events) {
      await db.updateStxEvent(client, tx, event);
    }

    const createStxLockEvent = (
      sender: string,
      amount: bigint,
      unlockHeight?: number,
      canonical: boolean = true
    ): DbStxLockEvent => {
      const stxEvent: DbStxLockEvent = {
        canonical,
        event_index: 0,
        tx_id: tx.tx_id,
        tx_index: tx.tx_index,
        block_height: tx.block_height,
        event_type: DbEventTypeId.StxLock,
        locked_amount: amount,
        unlock_height: unlockHeight ?? tx.block_height + 200,
        locked_address: sender,
      };
      return stxEvent;
    };
    const stxLockEvents = [
      createStxLockEvent('addrA', 400n),
      createStxLockEvent('addrA', 222n, 1),
      createStxLockEvent('addrB', 333n, 1),
    ];
    for (const stxLockEvent of stxLockEvents) {
      await db.updateStxLockEvent(client, tx, stxLockEvent);
    }
    await db.updateTx(client, tx);
    await db.updateTx(client, tx2);

    const addrAResult = await db.getStxBalance('addrA');
    const addrBResult = await db.getStxBalance('addrB');
    const addrCResult = await db.getStxBalance('addrC');
    const addrDResult = await db.getStxBalance('addrD');

    expect(addrAResult).toEqual({
      balance: 198291n,
      totalReceived: 100000n,
      totalSent: 385n,
      totalFeesSent: 1334n,
      totalMinerRewardsReceived: 100010n,
      burnchainLockHeight: 123,
      burnchainUnlockHeight: 68656,
      lockHeight: 68456,
      lockTxId: '0x1234',
      locked: 400n,
    });
    expect(addrBResult).toEqual({
      balance: 552n,
      totalReceived: 350n,
      totalSent: 15n,
      totalFeesSent: 0n,
      totalMinerRewardsReceived: 217n,
      burnchainLockHeight: 0,
      burnchainUnlockHeight: 0,
      lockHeight: 0,
      lockTxId: '',
      locked: 0n,
    });
    expect(addrCResult).toEqual({
      balance: 50n,
      totalReceived: 50n,
      totalSent: 0n,
      totalFeesSent: 0n,
      totalMinerRewardsReceived: 0n,
      burnchainLockHeight: 0,
      burnchainUnlockHeight: 0,
      lockHeight: 0,
      lockTxId: '',
      locked: 0n,
    });
    expect(addrDResult).toEqual({
      balance: 0n,
      totalReceived: 0n,
      totalSent: 0n,
      totalFeesSent: 0n,
      totalMinerRewardsReceived: 0n,
      burnchainLockHeight: 0,
      burnchainUnlockHeight: 0,
      lockHeight: 0,
      lockTxId: '',
      locked: 0n,
    });
  });

  test('pg address FT balances', async () => {
    const tx: DbTx = {
      tx_id: '0x1234',
      tx_index: 4,
      nonce: 0,
      raw_tx: Buffer.alloc(0),
      index_block_hash: '0x5432',
      block_hash: '0x9876',
      block_height: 68456,
      burn_block_time: 2837565,
      type_id: DbTxTypeId.Coinbase,
      coinbase_payload: Buffer.from('coinbase hi'),
      status: 1,
      raw_result: '0x0100000000000000000000000000000001', // u1
      canonical: true,
      post_conditions: Buffer.from([0x01, 0xf5]),
      fee_rate: 1234n,
      sponsored: false,
      sender_address: 'sender-addr',
      origin_hash_mode: 1,
    };
    const createFtEvent = (
      sender: string,
      recipient: string,
      assetId: string,
      amount: number,
      canonical: boolean = true
    ): DbFtEvent => {
      const ftEvent: DbFtEvent = {
        canonical,
        event_type: DbEventTypeId.FungibleTokenAsset,
        asset_event_type_id: DbAssetEventTypeId.Transfer,
        event_index: 0,
        tx_id: tx.tx_id,
        tx_index: tx.tx_index,
        block_height: tx.block_height,
        asset_identifier: assetId,
        amount: BigInt(amount),
        recipient,
        sender,
      };
      return ftEvent;
    };
    const events = [
      createFtEvent('none', 'addrA', 'bux', 100_000),
      createFtEvent('addrA', 'addrB', 'bux', 100),
      createFtEvent('addrA', 'addrB', 'bux', 250),
      createFtEvent('addrA', 'addrB', 'bux', 40, false),
      createFtEvent('addrB', 'addrC', 'bux', 15),
      createFtEvent('addrA', 'addrC', 'bux', 35),
      createFtEvent('none', 'addrA', 'gox', 200_000),
      createFtEvent('addrA', 'addrB', 'gox', 200),
      createFtEvent('addrA', 'addrB', 'gox', 350),
      createFtEvent('addrA', 'addrB', 'gox', 60, false),
      createFtEvent('addrB', 'addrC', 'gox', 25),
      createFtEvent('addrA', 'addrC', 'gox', 75),
      createFtEvent('none', 'addrA', 'cash', 500_000),
      createFtEvent('addrA', 'none', 'tendies', 1_000_000),
    ];

    const ftBurnEvent: DbFtEvent = {
      canonical: true,
      event_type: DbEventTypeId.FungibleTokenAsset,
      asset_event_type_id: DbAssetEventTypeId.Burn,
      event_index: 0,
      tx_id: tx.tx_id,
      tx_index: tx.tx_index,
      block_height: tx.block_height,
      asset_identifier: 'bux',
      amount: BigInt(10),
      recipient: undefined,
      sender: 'addrA',
    };
    events.push(ftBurnEvent);

    for (const event of events) {
      await db.updateFtEvent(client, tx, event);
    }

    const addrAResult = await db.getFungibleTokenBalances('addrA');
    const addrBResult = await db.getFungibleTokenBalances('addrB');
    const addrCResult = await db.getFungibleTokenBalances('addrC');
    const addrDResult = await db.getFungibleTokenBalances('addrD');

    expect([...addrAResult]).toEqual([
      ['bux', { balance: 99605n, totalReceived: 100000n, totalSent: 395n }],
      ['cash', { balance: 500000n, totalReceived: 500000n, totalSent: 0n }],
      ['gox', { balance: 199375n, totalReceived: 200000n, totalSent: 625n }],
      ['tendies', { balance: -1000000n, totalReceived: 0n, totalSent: 1000000n }],
    ]);
    expect([...addrBResult]).toEqual([
      ['bux', { balance: 335n, totalReceived: 350n, totalSent: 15n }],
      ['gox', { balance: 525n, totalReceived: 550n, totalSent: 25n }],
    ]);
    expect([...addrCResult]).toEqual([
      ['bux', { balance: 50n, totalReceived: 50n, totalSent: 0n }],
      ['gox', { balance: 100n, totalReceived: 100n, totalSent: 0n }],
    ]);
    expect([...addrDResult]).toEqual([]);
  });

  test('pg address NFT counts', async () => {
    const tx: DbTx = {
      tx_id: '0x1234',
      tx_index: 4,
      nonce: 0,
      raw_tx: Buffer.alloc(0),
      index_block_hash: '0x5432',
      block_hash: '0x9876',
      block_height: 68456,
      burn_block_time: 2837565,
      type_id: DbTxTypeId.Coinbase,
      coinbase_payload: Buffer.from('coinbase hi'),
      status: 1,
      raw_result: '0x0100000000000000000000000000000001', // u1
      canonical: true,
      post_conditions: Buffer.from([0x01, 0xf5]),
      fee_rate: 1234n,
      sponsored: false,
      sender_address: 'sender-addr',
      origin_hash_mode: 1,
    };
    const createNFtEvents = (
      sender: string,
      recipient: string,
      assetId: string,
      count: number,
      canonical: boolean = true
    ): DbNftEvent[] => {
      const events: DbNftEvent[] = [];
      for (let i = 0; i < count; i++) {
        const nftEvent: DbNftEvent = {
          canonical,
          event_type: DbEventTypeId.NonFungibleTokenAsset,
          asset_event_type_id: DbAssetEventTypeId.Transfer,
          event_index: 0,
          tx_id: tx.tx_id,
          tx_index: tx.tx_index,
          block_height: tx.block_height,
          asset_identifier: assetId,
          value: Buffer.from([0]),
          recipient,
          sender,
        };
        events.push(nftEvent);
      }
      return events;
    };
    const events = [
      createNFtEvents('none', 'addrA', 'bux', 300),
      createNFtEvents('addrA', 'addrB', 'bux', 10),
      createNFtEvents('addrA', 'addrB', 'bux', 25),
      createNFtEvents('addrA', 'addrB', 'bux', 4, false),
      createNFtEvents('addrB', 'addrC', 'bux', 1),
      createNFtEvents('addrA', 'addrC', 'bux', 3),
      createNFtEvents('none', 'addrA', 'gox', 200),
      createNFtEvents('addrA', 'addrB', 'gox', 20),
      createNFtEvents('addrA', 'addrB', 'gox', 35),
      createNFtEvents('addrA', 'addrB', 'gox', 6, false),
      createNFtEvents('addrB', 'addrC', 'gox', 2),
      createNFtEvents('addrA', 'addrC', 'gox', 7),
      createNFtEvents('none', 'addrA', 'cash', 500),
      createNFtEvents('addrA', 'none', 'tendies', 100),
    ];

    const nftBurnEvent: DbNftEvent = {
      canonical: true,
      event_type: DbEventTypeId.NonFungibleTokenAsset,
      asset_event_type_id: DbAssetEventTypeId.Burn,
      event_index: 0,
      tx_id: tx.tx_id,
      tx_index: tx.tx_index,
      block_height: tx.block_height,
      asset_identifier: 'cash',
      value: Buffer.from([0]),
      recipient: undefined,
      sender: 'addrA',
    };
    events.push([nftBurnEvent]);

    for (const event of events.flat()) {
      await db.updateNftEvent(client, tx, event);
    }

    const addrAResult = await db.getNonFungibleTokenCounts('addrA');
    const addrBResult = await db.getNonFungibleTokenCounts('addrB');
    const addrCResult = await db.getNonFungibleTokenCounts('addrC');
    const addrDResult = await db.getNonFungibleTokenCounts('addrD');

    expect([...addrAResult]).toEqual([
      ['bux', { count: 262n, totalReceived: 300n, totalSent: 38n }],
      ['cash', { count: 499n, totalReceived: 500n, totalSent: 1n }],
      ['gox', { count: 138n, totalReceived: 200n, totalSent: 62n }],
      ['tendies', { count: -100n, totalReceived: 0n, totalSent: 100n }],
    ]);
    expect([...addrBResult]).toEqual([
      ['bux', { count: 34n, totalReceived: 35n, totalSent: 1n }],
      ['gox', { count: 53n, totalReceived: 55n, totalSent: 2n }],
    ]);
    expect([...addrCResult]).toEqual([
      ['bux', { count: 4n, totalReceived: 4n, totalSent: 0n }],
      ['gox', { count: 9n, totalReceived: 9n, totalSent: 0n }],
    ]);
    expect([...addrDResult]).toEqual([]);
  });

  test('pg block store and retrieve', async () => {
    const block: DbBlock = {
      block_hash: '0x1234',
      index_block_hash: '0xdeadbeef',
      parent_index_block_hash: '0x00',
      parent_block_hash: '0xff0011',
      parent_microblock: '0x9876',
      block_height: 1235,
      burn_block_time: 94869286,
      burn_block_hash: '0x1234',
      burn_block_height: 123,
      miner_txid: '0x4321',
      canonical: true,
    };
    await db.updateBlock(client, block);
    const blockQuery = await db.getBlock(block.block_hash);
    assert(blockQuery.found);
    expect(blockQuery.result).toEqual(block);

    const tx: DbTx = {
      tx_id: '0x1234',
      tx_index: 4,
      nonce: 0,
      raw_tx: Buffer.alloc(0),
      index_block_hash: block.index_block_hash,
      block_hash: block.block_hash,
      block_height: 68456,
      burn_block_time: 2837565,
      type_id: DbTxTypeId.Coinbase,
      coinbase_payload: Buffer.from('coinbase hi'),
      status: 1,
      raw_result: '0x0100000000000000000000000000000001', // u1
      canonical: true,
      post_conditions: Buffer.from([0x01, 0xf5]),
      fee_rate: 1234n,
      sponsored: false,
      sender_address: 'sender-addr',
      origin_hash_mode: 1,
    };
    await db.updateTx(client, tx);
    const blockTxs = await db.getBlockTxs(block.index_block_hash);
    expect(blockTxs.results).toHaveLength(1);
    expect(blockTxs.results[0]).toBe('0x1234');
  });

  test('pg address transactions', async () => {
    let indexIdIndex = 0;
    const createStxTx = (
      sender: string,
      recipient: string,
      amount: number,
      canonical: boolean = true
    ): DbTx => {
      const tx: DbTx = {
        tx_id: '0x1234' + (++indexIdIndex).toString().padStart(4, '0'),
        tx_index: indexIdIndex,
        nonce: 0,
        raw_tx: Buffer.alloc(0),
        index_block_hash: '0x5432',
        block_hash: '0x9876',
        block_height: 68456,
        burn_block_time: 2837565,
        type_id: DbTxTypeId.TokenTransfer,
        token_transfer_amount: BigInt(amount),
        token_transfer_memo: Buffer.from('hi'),
        token_transfer_recipient_address: recipient,
        status: 1,
        raw_result: '0x0100000000000000000000000000000001', // u1
        canonical,
        post_conditions: Buffer.from([0x01, 0xf5]),
        fee_rate: 1234n,
        sponsored: false,
        sender_address: sender,
        origin_hash_mode: 1,
      };
      return tx;
    };
    const txs = [
      createStxTx('none', 'addrA', 100_000),
      createStxTx('addrA', 'addrB', 100),
      createStxTx('addrA', 'addrB', 250),
      createStxTx('addrA', 'addrB', 40, false),
      createStxTx('addrB', 'addrC', 15),
      createStxTx('addrA', 'addrC', 35),
      createStxTx('addrE', 'addrF', 2),
      createStxTx('addrE', 'addrF', 2),
      createStxTx('addrE', 'addrF', 2),
      createStxTx('addrE', 'addrF', 2),
      createStxTx('addrE', 'addrF', 2),
    ];
    for (const tx of txs) {
      await db.updateTx(client, tx);
    }

    const addrAResult = await db.getAddressTxs({ stxAddress: 'addrA', limit: 3, offset: 0 });
    const addrBResult = await db.getAddressTxs({ stxAddress: 'addrB', limit: 3, offset: 0 });
    const addrCResult = await db.getAddressTxs({ stxAddress: 'addrC', limit: 3, offset: 0 });
    const addrDResult = await db.getAddressTxs({ stxAddress: 'addrD', limit: 3, offset: 0 });
    const addrEResult = await db.getAddressTxs({ stxAddress: 'addrE', limit: 3, offset: 0 });
    const addrEResultP2 = await db.getAddressTxs({ stxAddress: 'addrE', limit: 3, offset: 3 });

    expect(addrEResult.total).toBe(5);

    const mapAddrTxResults = (txs: DbTx[]) => {
      return txs.map(tx => ({
        sender_address: tx.sender_address,
        token_transfer_recipient_address: tx.token_transfer_recipient_address,
        tx_id: tx.tx_id,
        tx_index: tx.tx_index,
      }));
    };

    expect(mapAddrTxResults(addrAResult.results)).toEqual([
      {
        sender_address: 'addrA',
        token_transfer_recipient_address: 'addrC',
        tx_id: '0x12340006',
        tx_index: 6,
      },
      {
        sender_address: 'addrA',
        token_transfer_recipient_address: 'addrB',
        tx_id: '0x12340003',
        tx_index: 3,
      },
      {
        sender_address: 'addrA',
        token_transfer_recipient_address: 'addrB',
        tx_id: '0x12340002',
        tx_index: 2,
      },
    ]);
    expect(mapAddrTxResults(addrBResult.results)).toEqual([
      {
        sender_address: 'addrB',
        token_transfer_recipient_address: 'addrC',
        tx_id: '0x12340005',
        tx_index: 5,
      },
      {
        sender_address: 'addrA',
        token_transfer_recipient_address: 'addrB',
        tx_id: '0x12340003',
        tx_index: 3,
      },
      {
        sender_address: 'addrA',
        token_transfer_recipient_address: 'addrB',
        tx_id: '0x12340002',
        tx_index: 2,
      },
    ]);
    expect(mapAddrTxResults(addrCResult.results)).toEqual([
      {
        sender_address: 'addrA',
        token_transfer_recipient_address: 'addrC',
        tx_id: '0x12340006',
        tx_index: 6,
      },
      {
        sender_address: 'addrB',
        token_transfer_recipient_address: 'addrC',
        tx_id: '0x12340005',
        tx_index: 5,
      },
    ]);
    expect(mapAddrTxResults(addrEResult.results)).toEqual([
      {
        sender_address: 'addrE',
        token_transfer_recipient_address: 'addrF',
        tx_id: '0x12340011',
        tx_index: 11,
      },
      {
        sender_address: 'addrE',
        token_transfer_recipient_address: 'addrF',
        tx_id: '0x12340010',
        tx_index: 10,
      },
      {
        sender_address: 'addrE',
        token_transfer_recipient_address: 'addrF',
        tx_id: '0x12340009',
        tx_index: 9,
      },
    ]);
    expect(mapAddrTxResults(addrEResultP2.results)).toEqual([
      {
        sender_address: 'addrE',
        token_transfer_recipient_address: 'addrF',
        tx_id: '0x12340008',
        tx_index: 8,
      },
      {
        sender_address: 'addrE',
        token_transfer_recipient_address: 'addrF',
        tx_id: '0x12340007',
        tx_index: 7,
      },
    ]);
    expect(mapAddrTxResults(addrDResult.results)).toEqual([]);
  });

  test('pg get address asset events', async () => {
    const tx1: DbTx = {
      tx_id: '0x1234',
      tx_index: 4,
      nonce: 0,
      raw_tx: Buffer.alloc(0),
      index_block_hash: '0x5432',
      block_hash: '0x9876',
      block_height: 68456,
      burn_block_time: 2837565,
      type_id: DbTxTypeId.Coinbase,
      coinbase_payload: Buffer.from('coinbase hi'),
      status: 1,
      raw_result: '0x0100000000000000000000000000000001', // u1
      canonical: true,
      post_conditions: Buffer.from([0x01, 0xf5]),
      fee_rate: 1234n,
      sponsored: false,
      sender_address: 'sender-addr',
      origin_hash_mode: 1,
    };
    const createStxEvent = (
      sender: string,
      recipient: string,
      amount: number,
      canonical: boolean = true
    ): DbStxEvent => {
      const stxEvent: DbStxEvent = {
        canonical,
        event_type: DbEventTypeId.StxAsset,
        asset_event_type_id: DbAssetEventTypeId.Transfer,
        event_index: 0,
        tx_id: tx1.tx_id,
        tx_index: tx1.tx_index,
        block_height: tx1.block_height,
        amount: BigInt(amount),
        recipient,
        sender,
      };
      return stxEvent;
    };
    const stxEvents = [
      createStxEvent('none', 'addrA', 100_000),
      createStxEvent('addrA', 'addrB', 100),
      createStxEvent('addrA', 'addrB', 250),
      createStxEvent('addrA', 'addrB', 40, false),
      createStxEvent('addrB', 'addrC', 15),
      createStxEvent('addrA', 'addrC', 35),
    ];
    for (const event of stxEvents) {
      await db.updateStxEvent(client, tx1, event);
    }

    const tx2: DbTx = {
      tx_id: '0x1234',
      tx_index: 3,
      nonce: 0,
      raw_tx: Buffer.alloc(0),
      index_block_hash: '0x5432',
      block_hash: '0x9876',
      block_height: 68456,
      burn_block_time: 2837565,
      type_id: DbTxTypeId.Coinbase,
      coinbase_payload: Buffer.from('coinbase hi'),
      status: 1,
      raw_result: '0x0100000000000000000000000000000001', // u1
      canonical: true,
      post_conditions: Buffer.from([0x01, 0xf5]),
      fee_rate: 1234n,
      sponsored: false,
      sender_address: 'sender-addr',
      origin_hash_mode: 1,
    };
    const createFtEvent = (
      sender: string,
      recipient: string,
      assetId: string,
      amount: number,
      canonical: boolean = true,
      eventIndex = 0
    ): DbFtEvent => {
      const ftEvent: DbFtEvent = {
        canonical,
        event_type: DbEventTypeId.FungibleTokenAsset,
        asset_event_type_id: DbAssetEventTypeId.Transfer,
        event_index: eventIndex,
        tx_id: tx2.tx_id,
        tx_index: tx2.tx_index,
        block_height: tx2.block_height,
        asset_identifier: assetId,
        amount: BigInt(amount),
        recipient,
        sender,
      };
      return ftEvent;
    };
    const ftEvents = [
      createFtEvent('none', 'addrA', 'bux', 100_000),
      createFtEvent('addrA', 'addrB', 'bux', 100),
      createFtEvent('addrA', 'addrB', 'bux', 250, true, 3),
      createFtEvent('addrA', 'addrB', 'bux', 40, false),
      createFtEvent('addrB', 'addrC', 'bux', 15),
      createFtEvent('addrA', 'addrC', 'bux', 35),
      createFtEvent('none', 'addrA', 'gox', 200_000),
      createFtEvent('addrA', 'addrB', 'gox', 200),
      createFtEvent('addrA', 'addrB', 'gox', 350),
      createFtEvent('addrA', 'addrB', 'gox', 60, false),
      createFtEvent('addrB', 'addrC', 'gox', 25, true, 4),
      createFtEvent('addrA', 'addrC', 'gox', 75, true, 5),
      createFtEvent('none', 'addrA', 'cash', 500_000),
      createFtEvent('addrA', 'none', 'tendies', 1_000_000),
    ];
    for (const event of ftEvents) {
      await db.updateFtEvent(client, tx2, event);
    }

    const tx3: DbTx = {
      tx_id: '0x1234',
      tx_index: 2,
      nonce: 0,
      raw_tx: Buffer.alloc(0),
      index_block_hash: '0x5432',
      block_hash: '0x9876',
      block_height: 68456,
      burn_block_time: 2837565,
      type_id: DbTxTypeId.Coinbase,
      coinbase_payload: Buffer.from('coinbase hi'),
      status: 1,
      raw_result: '0x0100000000000000000000000000000001', // u1
      canonical: true,
      post_conditions: Buffer.from([0x01, 0xf5]),
      fee_rate: 1234n,
      sponsored: false,
      sender_address: 'sender-addr',
      origin_hash_mode: 1,
    };
    const createNFtEvents = (
      sender: string,
      recipient: string,
      assetId: string,
      count: number,
      canonical: boolean = true
    ): DbNftEvent[] => {
      const events: DbNftEvent[] = [];
      for (let i = 0; i < count; i++) {
        const nftEvent: DbNftEvent = {
          canonical,
          event_type: DbEventTypeId.NonFungibleTokenAsset,
          asset_event_type_id: DbAssetEventTypeId.Transfer,
          event_index: 0,
          tx_id: tx3.tx_id,
          tx_index: tx3.tx_index,
          block_height: tx3.block_height,
          asset_identifier: assetId,
          value: Buffer.from([0]),
          recipient,
          sender,
        };
        events.push(nftEvent);
      }
      return events;
    };
    const nftEvents = [
      createNFtEvents('none', 'addrA', 'bux', 10),
      createNFtEvents('addrA', 'addrB', 'bux', 1),
      createNFtEvents('addrA', 'addrB', 'bux', 2),
      createNFtEvents('addrA', 'addrB', 'bux', 4, false),
      createNFtEvents('addrB', 'addrC', 'bux', 1),
      createNFtEvents('addrA', 'addrC', 'bux', 3),
      createNFtEvents('none', 'addrA', 'gox', 9),
      createNFtEvents('addrA', 'addrB', 'gox', 2),
      createNFtEvents('addrA', 'addrB', 'gox', 3),
      createNFtEvents('addrA', 'addrB', 'gox', 6, false),
      createNFtEvents('addrB', 'addrC', 'gox', 2),
      createNFtEvents('addrA', 'addrC', 'gox', 7),
      createNFtEvents('none', 'addrA', 'cash', 5),
      createNFtEvents('addrA', 'none', 'tendies', 1),
    ];
    for (const event of nftEvents.flat()) {
      await db.updateNftEvent(client, tx3, event);
    }

    const assetDbEvents = await db.getAddressAssetEvents({
      stxAddress: 'addrA',
      limit: 10000,
      offset: 0,
    });
    const assetEvents = assetDbEvents.results.map(event => parseDbEvent(event));
    expect(assetEvents).toEqual([
      {
        event_index: 0,
        event_type: 'stx_asset',
        asset: { asset_event_type: 'transfer', sender: 'addrA', recipient: 'addrB', amount: '100' },
      },
      {
        event_index: 0,
        event_type: 'stx_asset',
        asset: {
          asset_event_type: 'transfer',
          sender: 'none',
          recipient: 'addrA',
          amount: '100000',
        },
      },
      {
        event_index: 0,
        event_type: 'stx_asset',
        asset: { asset_event_type: 'transfer', sender: 'addrA', recipient: 'addrC', amount: '35' },
      },
      {
        event_index: 0,
        event_type: 'stx_asset',
        asset: { asset_event_type: 'transfer', sender: 'addrA', recipient: 'addrB', amount: '250' },
      },
      {
        event_index: 5,
        event_type: 'fungible_token_asset',
        asset: {
          asset_event_type: 'transfer',
          asset_id: 'gox',
          sender: 'addrA',
          recipient: 'addrC',
          amount: '75',
        },
      },
      {
        event_index: 3,
        event_type: 'fungible_token_asset',
        asset: {
          asset_event_type: 'transfer',
          asset_id: 'bux',
          sender: 'addrA',
          recipient: 'addrB',
          amount: '250',
        },
      },
      {
        event_index: 0,
        event_type: 'fungible_token_asset',
        asset: {
          asset_event_type: 'transfer',
          asset_id: 'gox',
          sender: 'addrA',
          recipient: 'addrB',
          amount: '350',
        },
      },
      {
        event_index: 0,
        event_type: 'fungible_token_asset',
        asset: {
          asset_event_type: 'transfer',
          asset_id: 'bux',
          sender: 'none',
          recipient: 'addrA',
          amount: '100000',
        },
      },
      {
        event_index: 0,
        event_type: 'fungible_token_asset',
        asset: {
          asset_event_type: 'transfer',
          asset_id: 'cash',
          sender: 'none',
          recipient: 'addrA',
          amount: '500000',
        },
      },
      {
        event_index: 0,
        event_type: 'fungible_token_asset',
        asset: {
          asset_event_type: 'transfer',
          asset_id: 'tendies',
          sender: 'addrA',
          recipient: 'none',
          amount: '1000000',
        },
      },
      {
        event_index: 0,
        event_type: 'fungible_token_asset',
        asset: {
          asset_event_type: 'transfer',
          asset_id: 'gox',
          sender: 'none',
          recipient: 'addrA',
          amount: '200000',
        },
      },
      {
        event_index: 0,
        event_type: 'fungible_token_asset',
        asset: {
          asset_event_type: 'transfer',
          asset_id: 'bux',
          sender: 'addrA',
          recipient: 'addrC',
          amount: '35',
        },
      },
      {
        event_index: 0,
        event_type: 'fungible_token_asset',
        asset: {
          asset_event_type: 'transfer',
          asset_id: 'gox',
          sender: 'addrA',
          recipient: 'addrB',
          amount: '200',
        },
      },
      {
        event_index: 0,
        event_type: 'fungible_token_asset',
        asset: {
          asset_event_type: 'transfer',
          asset_id: 'bux',
          sender: 'addrA',
          recipient: 'addrB',
          amount: '100',
        },
      },
      {
        event_index: 0,
        event_type: 'non_fungible_token_asset',
        asset: {
          asset_event_type: 'transfer',
          asset_id: 'bux',
          sender: 'addrA',
          recipient: 'addrC',
          value: { hex: '0x00', repr: '0' },
        },
      },
      {
        event_index: 0,
        event_type: 'non_fungible_token_asset',
        asset: {
          asset_event_type: 'transfer',
          asset_id: 'bux',
          sender: 'addrA',
          recipient: 'addrC',
          value: { hex: '0x00', repr: '0' },
        },
      },
      {
        event_index: 0,
        event_type: 'non_fungible_token_asset',
        asset: {
          asset_event_type: 'transfer',
          asset_id: 'bux',
          sender: 'addrA',
          recipient: 'addrC',
          value: { hex: '0x00', repr: '0' },
        },
      },
      {
        event_index: 0,
        event_type: 'non_fungible_token_asset',
        asset: {
          asset_event_type: 'transfer',
          asset_id: 'gox',
          sender: 'none',
          recipient: 'addrA',
          value: { hex: '0x00', repr: '0' },
        },
      },
      {
        event_index: 0,
        event_type: 'non_fungible_token_asset',
        asset: {
          asset_event_type: 'transfer',
          asset_id: 'gox',
          sender: 'none',
          recipient: 'addrA',
          value: { hex: '0x00', repr: '0' },
        },
      },
      {
        event_index: 0,
        event_type: 'non_fungible_token_asset',
        asset: {
          asset_event_type: 'transfer',
          asset_id: 'gox',
          sender: 'none',
          recipient: 'addrA',
          value: { hex: '0x00', repr: '0' },
        },
      },
      {
        event_index: 0,
        event_type: 'non_fungible_token_asset',
        asset: {
          asset_event_type: 'transfer',
          asset_id: 'gox',
          sender: 'none',
          recipient: 'addrA',
          value: { hex: '0x00', repr: '0' },
        },
      },
      {
        event_index: 0,
        event_type: 'non_fungible_token_asset',
        asset: {
          asset_event_type: 'transfer',
          asset_id: 'gox',
          sender: 'none',
          recipient: 'addrA',
          value: { hex: '0x00', repr: '0' },
        },
      },
      {
        event_index: 0,
        event_type: 'non_fungible_token_asset',
        asset: {
          asset_event_type: 'transfer',
          asset_id: 'gox',
          sender: 'none',
          recipient: 'addrA',
          value: { hex: '0x00', repr: '0' },
        },
      },
      {
        event_index: 0,
        event_type: 'non_fungible_token_asset',
        asset: {
          asset_event_type: 'transfer',
          asset_id: 'gox',
          sender: 'none',
          recipient: 'addrA',
          value: { hex: '0x00', repr: '0' },
        },
      },
      {
        event_index: 0,
        event_type: 'non_fungible_token_asset',
        asset: {
          asset_event_type: 'transfer',
          asset_id: 'gox',
          sender: 'none',
          recipient: 'addrA',
          value: { hex: '0x00', repr: '0' },
        },
      },
      {
        event_index: 0,
        event_type: 'non_fungible_token_asset',
        asset: {
          asset_event_type: 'transfer',
          asset_id: 'gox',
          sender: 'none',
          recipient: 'addrA',
          value: { hex: '0x00', repr: '0' },
        },
      },
      {
        event_index: 0,
        event_type: 'non_fungible_token_asset',
        asset: {
          asset_event_type: 'transfer',
          asset_id: 'gox',
          sender: 'addrA',
          recipient: 'addrB',
          value: { hex: '0x00', repr: '0' },
        },
      },
      {
        event_index: 0,
        event_type: 'non_fungible_token_asset',
        asset: {
          asset_event_type: 'transfer',
          asset_id: 'gox',
          sender: 'addrA',
          recipient: 'addrB',
          value: { hex: '0x00', repr: '0' },
        },
      },
      {
        event_index: 0,
        event_type: 'non_fungible_token_asset',
        asset: {
          asset_event_type: 'transfer',
          asset_id: 'gox',
          sender: 'addrA',
          recipient: 'addrB',
          value: { hex: '0x00', repr: '0' },
        },
      },
      {
        event_index: 0,
        event_type: 'non_fungible_token_asset',
        asset: {
          asset_event_type: 'transfer',
          asset_id: 'gox',
          sender: 'addrA',
          recipient: 'addrB',
          value: { hex: '0x00', repr: '0' },
        },
      },
      {
        event_index: 0,
        event_type: 'non_fungible_token_asset',
        asset: {
          asset_event_type: 'transfer',
          asset_id: 'gox',
          sender: 'addrA',
          recipient: 'addrB',
          value: { hex: '0x00', repr: '0' },
        },
      },
      {
        event_index: 0,
        event_type: 'non_fungible_token_asset',
        asset: {
          asset_event_type: 'transfer',
          asset_id: 'gox',
          sender: 'addrA',
          recipient: 'addrC',
          value: { hex: '0x00', repr: '0' },
        },
      },
      {
        event_index: 0,
        event_type: 'non_fungible_token_asset',
        asset: {
          asset_event_type: 'transfer',
          asset_id: 'gox',
          sender: 'addrA',
          recipient: 'addrC',
          value: { hex: '0x00', repr: '0' },
        },
      },
      {
        event_index: 0,
        event_type: 'non_fungible_token_asset',
        asset: {
          asset_event_type: 'transfer',
          asset_id: 'gox',
          sender: 'addrA',
          recipient: 'addrC',
          value: { hex: '0x00', repr: '0' },
        },
      },
      {
        event_index: 0,
        event_type: 'non_fungible_token_asset',
        asset: {
          asset_event_type: 'transfer',
          asset_id: 'gox',
          sender: 'addrA',
          recipient: 'addrC',
          value: { hex: '0x00', repr: '0' },
        },
      },
      {
        event_index: 0,
        event_type: 'non_fungible_token_asset',
        asset: {
          asset_event_type: 'transfer',
          asset_id: 'gox',
          sender: 'addrA',
          recipient: 'addrC',
          value: { hex: '0x00', repr: '0' },
        },
      },
      {
        event_index: 0,
        event_type: 'non_fungible_token_asset',
        asset: {
          asset_event_type: 'transfer',
          asset_id: 'gox',
          sender: 'addrA',
          recipient: 'addrC',
          value: { hex: '0x00', repr: '0' },
        },
      },
      {
        event_index: 0,
        event_type: 'non_fungible_token_asset',
        asset: {
          asset_event_type: 'transfer',
          asset_id: 'gox',
          sender: 'addrA',
          recipient: 'addrC',
          value: { hex: '0x00', repr: '0' },
        },
      },
      {
        event_index: 0,
        event_type: 'non_fungible_token_asset',
        asset: {
          asset_event_type: 'transfer',
          asset_id: 'cash',
          sender: 'none',
          recipient: 'addrA',
          value: { hex: '0x00', repr: '0' },
        },
      },
      {
        event_index: 0,
        event_type: 'non_fungible_token_asset',
        asset: {
          asset_event_type: 'transfer',
          asset_id: 'cash',
          sender: 'none',
          recipient: 'addrA',
          value: { hex: '0x00', repr: '0' },
        },
      },
      {
        event_index: 0,
        event_type: 'non_fungible_token_asset',
        asset: {
          asset_event_type: 'transfer',
          asset_id: 'cash',
          sender: 'none',
          recipient: 'addrA',
          value: { hex: '0x00', repr: '0' },
        },
      },
      {
        event_index: 0,
        event_type: 'non_fungible_token_asset',
        asset: {
          asset_event_type: 'transfer',
          asset_id: 'cash',
          sender: 'none',
          recipient: 'addrA',
          value: { hex: '0x00', repr: '0' },
        },
      },
      {
        event_index: 0,
        event_type: 'non_fungible_token_asset',
        asset: {
          asset_event_type: 'transfer',
          asset_id: 'cash',
          sender: 'none',
          recipient: 'addrA',
          value: { hex: '0x00', repr: '0' },
        },
      },
      {
        event_index: 0,
        event_type: 'non_fungible_token_asset',
        asset: {
          asset_event_type: 'transfer',
          asset_id: 'tendies',
          sender: 'addrA',
          recipient: 'none',
          value: { hex: '0x00', repr: '0' },
        },
      },
      {
        event_index: 0,
        event_type: 'non_fungible_token_asset',
        asset: {
          asset_event_type: 'transfer',
          asset_id: 'bux',
          sender: 'none',
          recipient: 'addrA',
          value: { hex: '0x00', repr: '0' },
        },
      },
      {
        event_index: 0,
        event_type: 'non_fungible_token_asset',
        asset: {
          asset_event_type: 'transfer',
          asset_id: 'bux',
          sender: 'none',
          recipient: 'addrA',
          value: { hex: '0x00', repr: '0' },
        },
      },
      {
        event_index: 0,
        event_type: 'non_fungible_token_asset',
        asset: {
          asset_event_type: 'transfer',
          asset_id: 'bux',
          sender: 'none',
          recipient: 'addrA',
          value: { hex: '0x00', repr: '0' },
        },
      },
      {
        event_index: 0,
        event_type: 'non_fungible_token_asset',
        asset: {
          asset_event_type: 'transfer',
          asset_id: 'bux',
          sender: 'none',
          recipient: 'addrA',
          value: { hex: '0x00', repr: '0' },
        },
      },
      {
        event_index: 0,
        event_type: 'non_fungible_token_asset',
        asset: {
          asset_event_type: 'transfer',
          asset_id: 'bux',
          sender: 'none',
          recipient: 'addrA',
          value: { hex: '0x00', repr: '0' },
        },
      },
      {
        event_index: 0,
        event_type: 'non_fungible_token_asset',
        asset: {
          asset_event_type: 'transfer',
          asset_id: 'bux',
          sender: 'none',
          recipient: 'addrA',
          value: { hex: '0x00', repr: '0' },
        },
      },
      {
        event_index: 0,
        event_type: 'non_fungible_token_asset',
        asset: {
          asset_event_type: 'transfer',
          asset_id: 'bux',
          sender: 'none',
          recipient: 'addrA',
          value: { hex: '0x00', repr: '0' },
        },
      },
      {
        event_index: 0,
        event_type: 'non_fungible_token_asset',
        asset: {
          asset_event_type: 'transfer',
          asset_id: 'bux',
          sender: 'none',
          recipient: 'addrA',
          value: { hex: '0x00', repr: '0' },
        },
      },
      {
        event_index: 0,
        event_type: 'non_fungible_token_asset',
        asset: {
          asset_event_type: 'transfer',
          asset_id: 'bux',
          sender: 'none',
          recipient: 'addrA',
          value: { hex: '0x00', repr: '0' },
        },
      },
      {
        event_index: 0,
        event_type: 'non_fungible_token_asset',
        asset: {
          asset_event_type: 'transfer',
          asset_id: 'bux',
          sender: 'none',
          recipient: 'addrA',
          value: { hex: '0x00', repr: '0' },
        },
      },
      {
        event_index: 0,
        event_type: 'non_fungible_token_asset',
        asset: {
          asset_event_type: 'transfer',
          asset_id: 'bux',
          sender: 'addrA',
          recipient: 'addrB',
          value: { hex: '0x00', repr: '0' },
        },
      },
      {
        event_index: 0,
        event_type: 'non_fungible_token_asset',
        asset: {
          asset_event_type: 'transfer',
          asset_id: 'bux',
          sender: 'addrA',
          recipient: 'addrB',
          value: { hex: '0x00', repr: '0' },
        },
      },
      {
        event_index: 0,
        event_type: 'non_fungible_token_asset',
        asset: {
          asset_event_type: 'transfer',
          asset_id: 'bux',
          sender: 'addrA',
          recipient: 'addrB',
          value: { hex: '0x00', repr: '0' },
        },
      },
    ]);
  });

  test('pg tx store and retrieve with post-conditions', async () => {
    const tx: DbTx = {
      tx_id: '0x1234',
      tx_index: 4,
      nonce: 0,
      raw_tx: Buffer.alloc(0),
      index_block_hash: '0x3434',
      block_hash: '0x5678',
      block_height: 68456,
      burn_block_time: 2837565,
      type_id: DbTxTypeId.Coinbase,
      coinbase_payload: Buffer.from('coinbase hi'),
      status: 1,
      raw_result: '0x0100000000000000000000000000000001', // u1
      canonical: true,
      post_conditions: Buffer.from([0x01, 0xf5]),
      fee_rate: 1234n,
      sponsored: false,
      sender_address: 'sender-addr',
      origin_hash_mode: 1,
    };
    await db.updateTx(client, tx);
    const txQuery = await db.getTx(tx.tx_id);
    assert(txQuery.found);
    expect(txQuery.result).toEqual(tx);
  });

  test('pg `token-transfer` tx type constraint', async () => {
    const tx: DbTx = {
      tx_id: '0x421234',
      tx_index: 4,
      nonce: 0,
      raw_tx: Buffer.alloc(0),
      index_block_hash: '0x3434',
      block_hash: '0x5678',
      block_height: 68456,
      burn_block_time: 2837565,
      type_id: DbTxTypeId.TokenTransfer,
      status: 1,
      raw_result: '0x0100000000000000000000000000000001', // u1
      canonical: true,
      post_conditions: Buffer.from([]),
      fee_rate: 1234n,
      sponsored: false,
      sender_address: 'sender-addr',
      origin_hash_mode: 1,
    };
    await expect(db.updateTx(client, tx)).rejects.toEqual(
      new Error('new row for relation "txs" violates check constraint "valid_token_transfer"')
    );
    tx.token_transfer_amount = 34n;
    tx.token_transfer_memo = Buffer.from('thx');
    tx.token_transfer_recipient_address = 'recipient-addr';
    await db.updateTx(client, tx);
    const txQuery = await db.getTx(tx.tx_id);
    assert(txQuery.found);
    expect(txQuery.result).toEqual(tx);
  });

  test('pg `smart-contract` tx type constraint', async () => {
    const tx: DbTx = {
      tx_id: '0x421234',
      tx_index: 4,
      nonce: 0,
      raw_tx: Buffer.alloc(0),
      index_block_hash: '0x3434',
      block_hash: '0x5678',
      block_height: 68456,
      burn_block_time: 2837565,
      type_id: DbTxTypeId.SmartContract,
      status: 1,
      raw_result: '0x0100000000000000000000000000000001', // u1
      canonical: true,
      post_conditions: Buffer.from([]),
      fee_rate: 1234n,
      sponsored: false,
      sender_address: 'sender-addr',
      origin_hash_mode: 1,
    };
    await expect(db.updateTx(client, tx)).rejects.toEqual(
      new Error('new row for relation "txs" violates check constraint "valid_smart_contract"')
    );
    tx.smart_contract_contract_id = 'my-contract';
    tx.smart_contract_source_code = '(src)';
    await db.updateTx(client, tx);
    const txQuery = await db.getTx(tx.tx_id);
    assert(txQuery.found);
    expect(txQuery.result).toEqual(tx);
  });

  test('pg `contract-call` tx type constraint', async () => {
    const tx: DbTx = {
      tx_id: '0x421234',
      tx_index: 4,
      nonce: 0,
      raw_tx: Buffer.alloc(0),
      index_block_hash: '0x3434',
      block_hash: '0x5678',
      block_height: 68456,
      burn_block_time: 2837565,
      type_id: DbTxTypeId.ContractCall,
      status: 1,
      raw_result: '0x0100000000000000000000000000000001', // u1
      canonical: true,
      post_conditions: Buffer.from([]),
      fee_rate: 1234n,
      sponsored: false,
      sender_address: 'sender-addr',
      origin_hash_mode: 1,
    };
    await expect(db.updateTx(client, tx)).rejects.toEqual(
      new Error('new row for relation "txs" violates check constraint "valid_contract_call"')
    );
    tx.contract_call_contract_id = 'my-contract';
    tx.contract_call_function_name = 'my-fn';
    tx.contract_call_function_args = Buffer.from('test');
    await db.updateTx(client, tx);
    const txQuery = await db.getTx(tx.tx_id);
    assert(txQuery.found);
    expect(txQuery.result).toEqual(tx);
  });

  test('pg `poison-microblock` tx type constraint', async () => {
    const tx: DbTx = {
      tx_id: '0x421234',
      tx_index: 4,
      nonce: 0,
      raw_tx: Buffer.alloc(0),
      index_block_hash: '0x3434',
      block_hash: '0x5678',
      block_height: 68456,
      burn_block_time: 2837565,
      type_id: DbTxTypeId.PoisonMicroblock,
      status: 1,
      raw_result: '0x0100000000000000000000000000000001', // u1
      canonical: true,
      post_conditions: Buffer.from([]),
      fee_rate: 1234n,
      sponsored: false,
      sender_address: 'sender-addr',
      origin_hash_mode: 1,
    };
    await expect(db.updateTx(client, tx)).rejects.toEqual(
      new Error('new row for relation "txs" violates check constraint "valid_poison_microblock"')
    );
    tx.poison_microblock_header_1 = Buffer.from('poison A');
    tx.poison_microblock_header_2 = Buffer.from('poison B');
    await db.updateTx(client, tx);
    const txQuery = await db.getTx(tx.tx_id);
    assert(txQuery.found);
    expect(txQuery.result).toEqual(tx);
  });

  test('pg `coinbase` tx type constraint', async () => {
    const tx: DbTx = {
      tx_id: '0x421234',
      tx_index: 4,
      nonce: 0,
      raw_tx: Buffer.alloc(0),
      index_block_hash: '0x3434',
      block_hash: '0x5678',
      block_height: 68456,
      burn_block_time: 2837565,
      type_id: DbTxTypeId.Coinbase,
      status: 1,
      raw_result: '0x0100000000000000000000000000000001', // u1
      canonical: true,
      post_conditions: Buffer.from([]),
      fee_rate: 1234n,
      sponsored: false,
      sender_address: 'sender-addr',
      origin_hash_mode: 1,
    };
    await expect(db.updateTx(client, tx)).rejects.toEqual(
      new Error('new row for relation "txs" violates check constraint "valid_coinbase"')
    );
    tx.coinbase_payload = Buffer.from('coinbase hi');
    await db.updateTx(client, tx);
    const txQuery = await db.getTx(tx.tx_id);
    assert(txQuery.found);
    expect(txQuery.result).toEqual(tx);
  });

  test('pg tx store duplicate block index hash data', async () => {
    const tx: DbTx = {
      tx_id: '0x1234',
      tx_index: 4,
      nonce: 0,
      raw_tx: Buffer.alloc(0),
      index_block_hash: '0x5555',
      block_hash: '0x5678',
      block_height: 68456,
      burn_block_time: 2837565,
      type_id: DbTxTypeId.Coinbase,
      coinbase_payload: Buffer.from('coinbase hi'),
      status: 1,
      raw_result: '0x0100000000000000000000000000000001', // u1
      canonical: true,
      post_conditions: Buffer.from([0x01, 0xf5]),
      fee_rate: 1234n,
      sponsored: false,
      sender_address: 'sender-addr',
      origin_hash_mode: 1,
    };
    const updatedRows = await db.updateTx(client, tx);
    expect(updatedRows).toBe(1);
    const txQuery = await db.getTx(tx.tx_id);
    assert(txQuery.found);
    expect(txQuery.result).toEqual(tx);
    const dupeUpdateRows = await db.updateTx(client, tx);
    expect(dupeUpdateRows).toBe(0);
  });

  test('pg event store and retrieve', async () => {
    const block1: DbBlock = {
      block_hash: '0x1234',
      index_block_hash: '0xdeadbeef',
      parent_index_block_hash: '0x00',
      parent_block_hash: '0xff0011',
      parent_microblock: '0x9876',
      block_height: 1,
      burn_block_time: 94869286,
      burn_block_hash: '0x1234',
      burn_block_height: 123,
      miner_txid: '0x4321',
      canonical: true,
    };
    const tx1: DbTx = {
      tx_id: '0x421234',
      tx_index: 0,
      nonce: 0,
      raw_tx: Buffer.alloc(0),
      index_block_hash: '0x1234',
      block_hash: '0x5678',
      block_height: block1.block_height,
      burn_block_time: 2837565,
      type_id: DbTxTypeId.Coinbase,
      status: 1,
      raw_result: '0x0100000000000000000000000000000001', // u1
      canonical: true,
      post_conditions: Buffer.from([]),
      fee_rate: 1234n,
      sponsored: false,
      sender_address: 'sender-addr',
      origin_hash_mode: 1,
      coinbase_payload: Buffer.from('hi'),
    };
    const tx2: DbTx = {
      ...tx1,
      tx_id: '0x012345',
      tx_index: 1,
    };
    const stxEvent1: DbStxEvent = {
      event_index: 1,
      tx_id: '0x421234',
      tx_index: 0,
      block_height: block1.block_height,
      canonical: true,
      asset_event_type_id: DbAssetEventTypeId.Transfer,
      sender: 'sender-addr',
      recipient: 'recipient-addr',
      event_type: DbEventTypeId.StxAsset,
      amount: 789n,
    };
    const ftEvent1: DbFtEvent = {
      event_index: 2,
      tx_id: '0x421234',
      tx_index: 0,
      block_height: block1.block_height,
      canonical: true,
      asset_event_type_id: DbAssetEventTypeId.Transfer,
      sender: 'sender-addr',
      recipient: 'recipient-addr',
      event_type: DbEventTypeId.FungibleTokenAsset,
      amount: 789n,
      asset_identifier: 'ft-asset-id',
    };
    const nftEvent1: DbNftEvent = {
      event_index: 3,
      tx_id: '0x421234',
      tx_index: 0,
      block_height: block1.block_height,
      canonical: true,
      asset_event_type_id: DbAssetEventTypeId.Transfer,
      sender: 'sender-addr',
      recipient: 'recipient-addr',
      event_type: DbEventTypeId.NonFungibleTokenAsset,
      value: Buffer.from('some val'),
      asset_identifier: 'nft-asset-id',
    };
    const contractLogEvent1: DbSmartContractEvent = {
      event_index: 4,
      tx_id: '0x421234',
      tx_index: 0,
      block_height: block1.block_height,
      canonical: true,
      event_type: DbEventTypeId.SmartContractLog,
      contract_identifier: 'some-contract-id',
      topic: 'some-topic',
      value: Buffer.from('some val'),
    };
    const smartContract1: DbSmartContract = {
      tx_id: '0x421234',
      canonical: true,
      block_height: block1.block_height,
      contract_id: 'some-contract-id',
      source_code: '(some-contract-src)',
      abi: '{"some-abi":1}',
    };
    const name1: DbBNSName = {
      tx_id: '0x421234',
      canonical: true,
      index_block_hash: '0xaa',
      name: 'xyz',
      address: 'ST5RRX0K27GW0SP3GJCEMHD95TQGJMKB7G9Y0X1ZA',
      namespace_id: 'abc',
      registered_at: block1.block_height,
      expire_block: 14,
      zonefile:
        '$ORIGIN muneeb.id\n$TTL 3600\n_http._tcp IN URI 10 1 "https://blockstack.s3.amazonaws.com/muneeb.id"\n',
      zonefile_hash: 'b100a68235244b012854a95f9114695679002af9',
      latest: true,
    };
    const namespace1: DbBNSNamespace = {
      namespace_id: 'abc',
      address: 'ST2ZRX0K27GW0SP3GJCEMHD95TQGJMKB7G9Y0X1MH',
      base: 1,
      coeff: 1,
      launched_at: 14,
      lifetime: 1,
      no_vowel_discount: 1,
      nonalpha_discount: 1,
      ready_block: block1.block_height,
      reveal_block: 6,
      status: 'ready',
      latest: true,
      buckets: '1,1,1,1,1,1,1,1,1,1,1,1,1,1,1,1',
      canonical: true,
    };
    await db.update({
      block: block1,
      minerRewards: [],
      txs: [
        {
          tx: tx1,
          stxLockEvents: [],
          stxEvents: [stxEvent1],
          ftEvents: [ftEvent1],
          nftEvents: [nftEvent1],
          contractLogEvents: [contractLogEvent1],
          smartContracts: [smartContract1],
          names: [name1],
          namespaces: [namespace1],
          subdomains: [],
        },
        {
          tx: tx2,
          stxLockEvents: [],
          stxEvents: [],
          ftEvents: [],
          nftEvents: [],
          contractLogEvents: [],
          smartContracts: [],
          names: [],
          namespaces: [],
          subdomains: [],
        },
      ],
    });

    const fetchTx1 = await db.getTx(tx1.tx_id);
    assert(fetchTx1.found);
    expect(fetchTx1.result).toEqual(tx1);

    const fetchTx2 = await db.getTx(tx2.tx_id);
    assert(fetchTx2.found);
    expect(fetchTx2.result).toEqual(tx2);

    const fetchBlock1 = await db.getBlock(block1.block_hash);
    assert(fetchBlock1.found);
    expect(fetchBlock1.result).toEqual(block1);

    const fetchContract1 = await db.getSmartContract(smartContract1.contract_id);
    assert(fetchContract1.found);
    expect(fetchContract1.result).toEqual(smartContract1);

    const fetchTx1Events = await db.getTxEvents({
      txId: tx1.tx_id,
      indexBlockHash: tx1.index_block_hash,
      limit: 100,
      offset: 0,
    });
    expect(fetchTx1Events.results).toHaveLength(4);
    expect(fetchTx1Events.results.find(e => e.event_index === 1)).toEqual(stxEvent1);
    expect(fetchTx1Events.results.find(e => e.event_index === 2)).toEqual(ftEvent1);
    expect(fetchTx1Events.results.find(e => e.event_index === 3)).toEqual(nftEvent1);
    expect(fetchTx1Events.results.find(e => e.event_index === 4)).toEqual(contractLogEvent1);
  });

  test('pg burnchain reward insert and read', async () => {
    const addr1 = '1G4ayBXJvxZMoZpaNdZG6VyWwWq2mHpMjQ';
    const reward1: DbBurnchainReward = {
      canonical: true,
      burn_block_hash: '0x1234',
      burn_block_height: 200,
      burn_amount: 2000n,
      reward_recipient: addr1,
      reward_amount: 900n,
      reward_index: 0,
    };
    const reward2: DbBurnchainReward = {
      canonical: true,
      burn_block_hash: '0x1234',
      burn_block_height: 200,
      burn_amount: 2001n,
      reward_recipient: addr1,
      reward_amount: 901n,
      reward_index: 1,
    };
    const reward3: DbBurnchainReward = {
      canonical: true,
      burn_block_hash: '0x2345',
      burn_block_height: 201,
      burn_amount: 3001n,
      reward_recipient: addr1,
      reward_amount: 902n,
      reward_index: 0,
    };
    await db.updateBurnchainRewards({
      burnchainBlockHash: reward1.burn_block_hash,
      burnchainBlockHeight: reward1.burn_block_height,
      rewards: [reward1, reward2],
    });
    await db.updateBurnchainRewards({
      burnchainBlockHash: reward3.burn_block_hash,
      burnchainBlockHeight: reward3.burn_block_height,
      rewards: [reward3],
    });
    const rewardQuery = await db.getBurnchainRewards({
      burnchainRecipient: addr1,
      limit: 100,
      offset: 0,
    });
    expect(rewardQuery).toEqual([
      {
        canonical: true,
        burn_block_hash: '0x2345',
        burn_block_height: 201,
        burn_amount: 3001n,
        reward_recipient: addr1,
        reward_amount: 902n,
        reward_index: 0,
      },
      {
        canonical: true,
        burn_block_hash: '0x1234',
        burn_block_height: 200,
        burn_amount: 2001n,
        reward_recipient: addr1,
        reward_amount: 901n,
        reward_index: 1,
      },
      {
        canonical: true,
        burn_block_hash: '0x1234',
        burn_block_height: 200,
        burn_amount: 2000n,
        reward_recipient: addr1,
        reward_amount: 900n,
        reward_index: 0,
      },
    ]);
  });

  test('pg burnchain reward reorg handling', async () => {
    const addr1 = '1G4ayBXJvxZMoZpaNdZG6VyWwWq2mHpMjQ';
    const addr2 = '1DDUAqoyXvhF4cxznN9uL6j9ok1oncsT2z';
    const reward1: DbBurnchainReward = {
      canonical: true,
      burn_block_hash: '0x1234',
      burn_block_height: 200,
      burn_amount: 2000n,
      reward_recipient: addr1,
      reward_amount: 900n,
      reward_index: 0,
    };
    const reward2: DbBurnchainReward = {
      canonical: true,
      burn_block_hash: '0x1234',
      burn_block_height: 200,
      burn_amount: 2001n,
      reward_recipient: addr1,
      reward_amount: 901n,
      reward_index: 1,
    };
    const reward3: DbBurnchainReward = {
      canonical: true,
      burn_block_hash: '0x2345',
      burn_block_height: 201,
      burn_amount: 3001n,
      reward_recipient: addr1,
      reward_amount: 902n,
      reward_index: 0,
    };
    // block that triggers a reorg of all previous
    const reward4: DbBurnchainReward = {
      canonical: true,
      burn_block_hash: reward1.burn_block_hash,
      burn_block_height: reward1.burn_block_height,
      burn_amount: 4001n,
      reward_recipient: addr2,
      reward_amount: 903n,
      reward_index: 0,
    };
    await db.updateBurnchainRewards({
      burnchainBlockHash: reward1.burn_block_hash,
      burnchainBlockHeight: reward1.burn_block_height,
      rewards: [reward1, reward2],
    });
    await db.updateBurnchainRewards({
      burnchainBlockHash: reward3.burn_block_hash,
      burnchainBlockHeight: reward3.burn_block_height,
      rewards: [reward3],
    });
    await db.updateBurnchainRewards({
      burnchainBlockHash: reward4.burn_block_hash,
      burnchainBlockHeight: reward4.burn_block_height,
      rewards: [reward4],
    });
    // Should return zero rewards since given address was only in blocks that have been reorged into non-canonical.
    const rewardQuery1 = await db.getBurnchainRewards({
      burnchainRecipient: addr1,
      limit: 100,
      offset: 0,
    });
    expect(rewardQuery1).toEqual([]);
    const rewardQuery2 = await db.getBurnchainRewards({
      burnchainRecipient: addr2,
      limit: 100,
      offset: 0,
    });
    expect(rewardQuery2).toEqual([
      {
        canonical: true,
        burn_block_hash: '0x1234',
        burn_block_height: 200,
        burn_amount: 4001n,
        reward_recipient: addr2,
        reward_amount: 903n,
        reward_index: 0,
      },
    ]);
  });

  test('pg mempool tx lifecycle', async () => {
    const block1: DbBlock = {
      block_hash: '0x11',
      index_block_hash: '0xaa',
      parent_index_block_hash: '0x00',
      parent_block_hash: '0x00',
      parent_microblock: '0xbeef',
      block_height: 1,
      burn_block_time: 1234,
      burn_block_hash: '0x1234',
      burn_block_height: 123,
      miner_txid: '0x4321',
      canonical: true,
    };
    const block2: DbBlock = {
      block_hash: '0x22',
      index_block_hash: '0xbb',
      parent_index_block_hash: block1.index_block_hash,
      parent_block_hash: block1.block_hash,
      parent_microblock: '0xbeef',
      block_height: 2,
      burn_block_time: 1234,
      burn_block_hash: '0x1234',
      burn_block_height: 123,
      miner_txid: '0x4321',
      canonical: true,
    };
    const block3: DbBlock = {
      block_hash: '0x33',
      index_block_hash: '0xcc',
      parent_index_block_hash: block2.index_block_hash,
      parent_block_hash: block2.block_hash,
      parent_microblock: '0xbeef',
      block_height: 3,
      burn_block_time: 1234,
      burn_block_hash: '0x1234',
      burn_block_height: 123,
      miner_txid: '0x4321',
      canonical: true,
    };
    const block3B: DbBlock = {
      ...block3,
      block_hash: '0x33bb',
      index_block_hash: '0xccbb',
      canonical: true,
    };
    const block4B: DbBlock = {
      block_hash: '0x44bb',
      index_block_hash: '0xddbb',
      parent_index_block_hash: block3B.index_block_hash,
      parent_block_hash: block3B.block_hash,
      parent_microblock: '0xbeef',
      block_height: 4,
      burn_block_time: 1234,
      burn_block_hash: '0x1234',
      burn_block_height: 123,
      miner_txid: '0x4321',
      canonical: true,
    };
    const block4: DbBlock = {
      block_hash: '0x44',
      index_block_hash: '0xdd',
      parent_index_block_hash: block3.index_block_hash,
      parent_block_hash: block3.block_hash,
      parent_microblock: '0xbeef',
      block_height: 4,
      burn_block_time: 1234,
      burn_block_hash: '0x1234',
      burn_block_height: 123,
      miner_txid: '0x4321',
      canonical: true,
    };
    const block5: DbBlock = {
      block_hash: '0x55',
      index_block_hash: '0xee',
      parent_index_block_hash: block4.index_block_hash,
      parent_block_hash: block4.block_hash,
      parent_microblock: '0xbeef',
      block_height: 5,
      burn_block_time: 1234,
      burn_block_hash: '0x1234',
      burn_block_height: 123,
      miner_txid: '0x4321',
      canonical: true,
    };
    const block6: DbBlock = {
      block_hash: '0x66',
      index_block_hash: '0xff',
      parent_index_block_hash: block5.index_block_hash,
      parent_block_hash: block5.block_hash,
      parent_microblock: '0xbeef',
      block_height: 6,
      burn_block_time: 1234,
      burn_block_hash: '0x1234',
      burn_block_height: 123,
      miner_txid: '0x4321',
      canonical: true,
    };

    const tx1Mempool: DbMempoolTx = {
      pruned: false,
      tx_id: '0x01',
      nonce: 0,
      raw_tx: Buffer.from('test-raw-tx'),
      type_id: DbTxTypeId.TokenTransfer,
      receipt_time: 123456,
      token_transfer_amount: 1n,
      token_transfer_memo: Buffer.from('hi'),
      token_transfer_recipient_address: 'stx-recipient-addr',
      status: DbTxStatus.Pending,
      post_conditions: Buffer.from([]),
      fee_rate: 1234n,
      sponsored: false,
      sender_address: 'sender-addr',
      origin_hash_mode: 1,
    };
    const tx1: DbTx = {
      ...tx1Mempool,
      tx_index: 0,
      raw_tx: Buffer.from('test-raw-tx'),
      index_block_hash: block3B.index_block_hash,
      block_hash: block3B.block_hash,
      block_height: block3B.block_height,
      burn_block_time: block3B.burn_block_time,
      status: DbTxStatus.Success,
      raw_result: '0x0100000000000000000000000000000001', // u1
      canonical: true,
    };
    const tx1b: DbTx = {
      ...tx1,
      index_block_hash: block6.index_block_hash,
      block_hash: block6.block_hash,
      block_height: block6.block_height,
      burn_block_time: block6.burn_block_time,
      status: DbTxStatus.Success,
      raw_result: '0x0100000000000000000000000000000001', // u1
      canonical: true,
    };

    await db.updateMempoolTxs({ mempoolTxs: [tx1Mempool] });
    const txQuery1 = await db.getMempoolTx({ txId: tx1Mempool.tx_id });
    expect(txQuery1.found).toBe(true);
    expect(txQuery1?.result?.status).toBe(DbTxStatus.Pending);
    expect(txQuery1?.result?.raw_tx.toString('hex')).toBe(
      Buffer.from('test-raw-tx').toString('hex')
    );

    for (const block of [block1, block2, block3]) {
      await db.update({
        block: block,
        minerRewards: [],
        txs: [],
      });
    }
    await db.update({
      block: block3B,
      minerRewards: [],
      txs: [
        {
          tx: tx1,
          stxLockEvents: [],
          stxEvents: [],
          ftEvents: [],
          nftEvents: [],
          contractLogEvents: [],
          smartContracts: [],
          names: [],
          namespaces: [],
          subdomains: [],
        },
      ],
    });
    // tx should still be in mempool since it was included in a non-canonical chain-tip
    const txQuery2 = await db.getMempoolTx({ txId: tx1Mempool.tx_id });
    expect(txQuery2.found).toBe(true);
    expect(txQuery2?.result?.status).toBe(DbTxStatus.Pending);

    await db.update({
      block: block4B,
      minerRewards: [],
      txs: [],
    });
    // the fork containing this tx was made canonical, it should no longer be in the mempool
    const txQuery3 = await db.getMempoolTx({ txId: tx1Mempool.tx_id });
    expect(txQuery3.found).toBe(false);

    // the tx should be in the mined tx table, marked as canonical and success status
    const txQuery4 = await db.getTx(tx1.tx_id);
    expect(txQuery4.found).toBe(true);
    expect(txQuery4?.result?.status).toBe(DbTxStatus.Success);
    expect(txQuery4?.result?.canonical).toBe(true);
    expect(txQuery4?.result?.raw_tx.toString('hex')).toBe(
      Buffer.from('test-raw-tx').toString('hex')
    );

    // reorg the chain to make the tx no longer canonical
    for (const block of [block4, block5]) {
      await db.update({
        block: block,
        minerRewards: [],
        txs: [],
      });
    }

    // the tx should be in the mined tx table, marked as non-canonical
    const txQuery5 = await db.getTx(tx1.tx_id);
    expect(txQuery5.found).toBe(true);
    expect(txQuery5?.result?.status).toBe(DbTxStatus.Success);
    expect(txQuery5?.result?.canonical).toBe(false);

    // the fork containing this tx was made canonical again, it should now in the mempool
    const txQuery6 = await db.getMempoolTx({ txId: tx1Mempool.tx_id });
    expect(txQuery6.found).toBe(true);
    expect(txQuery6?.result?.status).toBe(DbTxStatus.Pending);

    // mine the same tx in the latest canonical block
    await db.update({
      block: block6,
      minerRewards: [],
      txs: [
        {
          tx: tx1b,
          stxLockEvents: [],
          stxEvents: [],
          ftEvents: [],
          nftEvents: [],
          contractLogEvents: [],
          smartContracts: [],
          names: [],
          namespaces: [],
          subdomains: [],
        },
      ],
    });

    // tx should no longer be in the mempool after being mined
    const txQuery7 = await db.getMempoolTx({ txId: tx1b.tx_id });
    expect(txQuery7.found).toBe(false);

    // tx should be back in the mined tx table and associated with the new block
    const txQuery8 = await db.getTx(tx1b.tx_id);
    expect(txQuery8.found).toBe(true);
    expect(txQuery8.result?.index_block_hash).toBe(block6.index_block_hash);
    expect(txQuery8.result?.canonical).toBe(true);
    expect(txQuery8.result?.status).toBe(DbTxStatus.Success);
  });

  test('pg reorg orphan restoration', async () => {
    const block1: DbBlock = {
      block_hash: '0x11',
      index_block_hash: '0xaa',
      parent_index_block_hash: '0x00',
      parent_block_hash: '0x00',
      parent_microblock: '0xbeef',
      block_height: 1,
      burn_block_time: 1234,
      burn_block_hash: '0x1234',
      burn_block_height: 123,
      miner_txid: '0x4321',
      canonical: false,
    };
    const block2: DbBlock = {
      block_hash: '0x22',
      index_block_hash: '0xbb',
      parent_index_block_hash: block1.index_block_hash,
      parent_block_hash: block1.block_hash,
      parent_microblock: '0xbeef',
      block_height: 2,
      burn_block_time: 1234,
      burn_block_hash: '0x1234',
      burn_block_height: 123,
      miner_txid: '0x4321',
      canonical: false,
    };
    const block3: DbBlock = {
      block_hash: '0x33',
      index_block_hash: '0xcc',
      parent_index_block_hash: block2.index_block_hash,
      parent_block_hash: block2.block_hash,
      parent_microblock: '0xbeef',
      block_height: 3,
      burn_block_time: 1234,
      burn_block_hash: '0x1234',
      burn_block_height: 123,
      miner_txid: '0x4321',
      canonical: false,
    };
    const block3B: DbBlock = {
      ...block3,
      block_hash: '0x33bb',
      index_block_hash: '0xccbb',
      canonical: true,
    };
    const block4: DbBlock = {
      block_hash: '0x44',
      index_block_hash: '0xdd',
      parent_index_block_hash: block3.index_block_hash,
      parent_block_hash: block3.block_hash,
      parent_microblock: '0xbeef',
      block_height: 4,
      burn_block_time: 1234,
      burn_block_hash: '0x1234',
      burn_block_height: 123,
      miner_txid: '0x4321',
      canonical: false,
    };

    const minerReward1: DbMinerReward = {
      ...block1,
      from_index_block_hash: '0x33',
      mature_block_height: 3,
      recipient: 'miner-addr1',
      coinbase_amount: 1000n,
      tx_fees_anchored: 2n,
      tx_fees_streamed_confirmed: 3n,
      tx_fees_streamed_produced: 5n,
    };

    const tx1: DbTx = {
      tx_id: '0x01',
      tx_index: 0,
      nonce: 0,
      raw_tx: Buffer.alloc(0),
      index_block_hash: block1.index_block_hash,
      block_hash: block1.block_hash,
      block_height: block1.block_height,
      burn_block_time: block1.burn_block_time,
      type_id: DbTxTypeId.Coinbase,
      status: 1,
      raw_result: '0x0100000000000000000000000000000001', // u1
      canonical: false,
      post_conditions: Buffer.from([]),
      fee_rate: 1234n,
      sponsored: false,
      sender_address: 'sender-addr',
      origin_hash_mode: 1,
      coinbase_payload: Buffer.from('hi'),
    };

    const tx2: DbTx = {
      tx_id: '0x02',
      tx_index: 0,
      nonce: 0,
      raw_tx: Buffer.alloc(0),
      index_block_hash: block2.index_block_hash,
      block_hash: block2.block_hash,
      block_height: block2.block_height,
      burn_block_time: block2.burn_block_time,
      type_id: DbTxTypeId.Coinbase,
      status: 1,
      raw_result: '0x0100000000000000000000000000000001', // u1
      canonical: false,
      post_conditions: Buffer.from([]),
      fee_rate: 1234n,
      sponsored: false,
      sender_address: 'sender-addr',
      origin_hash_mode: 1,
      coinbase_payload: Buffer.from('hi'),
    };

    const stxLockEvent1: DbStxLockEvent = {
      ...tx1,
      event_index: 0,
      event_type: DbEventTypeId.StxLock,
      locked_amount: 1234n,
      unlock_height: 20,
      locked_address: 'locked-addr1',
    };

    // inserts blocks directly -- just runs sql insert without any reorg handling
    for (const block of [block1, block2, block3, block3B, block4]) {
      await db.updateBlock(client, block);
    }

    // insert miner rewards directly
    for (const minerReward of [minerReward1]) {
      await db.updateMinerReward(client, minerReward);
    }

    // insert txs directly
    for (const tx of [tx1, tx2]) {
      await db.updateTx(client, tx);
    }

    // insert stx lock events directly
    for (const event of [stxLockEvent1]) {
      await db.updateStxLockEvent(client, tx1, event);
    }

    const block5: DbBlock = {
      block_hash: '0x55',
      index_block_hash: '0xee',
      parent_index_block_hash: block4.index_block_hash,
      parent_block_hash: block4.block_hash,
      parent_microblock: '0xbeef',
      block_height: 5,
      burn_block_time: 1234,
      burn_block_hash: '0x1234',
      burn_block_height: 123,
      miner_txid: '0x4321',
      canonical: true,
    };

    const reorgResult = await db.handleReorg(client, block5, 0);
    expect(reorgResult).toEqual({
      markedCanonical: {
        blocks: 4,
        minerRewards: 1,
        txs: 2,
        stxLockEvents: 1,
        stxEvents: 0,
        ftEvents: 0,
        nftEvents: 0,
        contractLogs: 0,
        smartContracts: 0,
        names: 0,
        namespaces: 0,
        subdomains: 0,
      },
      markedNonCanonical: {
        blocks: 1,
        minerRewards: 0,
        txs: 0,
        stxLockEvents: 0,
        stxEvents: 0,
        ftEvents: 0,
        nftEvents: 0,
        contractLogs: 0,
        smartContracts: 0,
        names: 0,
        namespaces: 0,
        subdomains: 0,
      },
    });

    const blockQuery1 = await db.getBlock(block1.block_hash);
    expect(blockQuery1.result?.canonical).toBe(true);

    const blockQuery2 = await db.getBlock(block2.block_hash);
    expect(blockQuery2.result?.canonical).toBe(true);

    const blockQuery3B = await db.getBlock(block3B.block_hash);
    expect(blockQuery3B.result?.canonical).toBe(false);
  });

  test('pg reorg handling', async () => {
    const block1: DbBlock = {
      block_hash: '0x11',
      index_block_hash: '0xaa',
      parent_index_block_hash: '0x00',
      parent_block_hash: '0x00',
      parent_microblock: '0xbeef',
      block_height: 1,
      burn_block_time: 1234,
      burn_block_hash: '0x1234',
      burn_block_height: 123,
      miner_txid: '0x4321',
      canonical: true,
    };
    const block2: DbBlock = {
      block_hash: '0x22',
      index_block_hash: '0xbb',
      parent_index_block_hash: block1.index_block_hash,
      parent_block_hash: block1.block_hash,
      parent_microblock: '0xbeef',
      block_height: 2,
      burn_block_time: 1234,
      burn_block_hash: '0x1234',
      burn_block_height: 123,
      miner_txid: '0x4321',
      canonical: true,
    };
    const block3: DbBlock = {
      block_hash: '0x33',
      index_block_hash: '0xcc',
      parent_index_block_hash: block2.index_block_hash,
      parent_block_hash: block2.block_hash,
      parent_microblock: '0xbeef',
      block_height: 3,
      burn_block_time: 1234,
      burn_block_hash: '0x1234',
      burn_block_height: 123,
      miner_txid: '0x4321',
      canonical: true,
    };

    const minerReward1: DbMinerReward = {
      ...block1,
      mature_block_height: 3,
      from_index_block_hash: '0x11',
      recipient: 'miner-addr1',
      coinbase_amount: 1000n,
      tx_fees_anchored: 2n,
      tx_fees_streamed_confirmed: 3n,
      tx_fees_streamed_produced: 9n,
    };

    const minerReward2: DbMinerReward = {
      ...block2,
      mature_block_height: 4,
      from_index_block_hash: '0x22',
      recipient: 'miner-addr2',
      coinbase_amount: 1000n,
      tx_fees_anchored: 2n,
      tx_fees_streamed_confirmed: 3n,
      tx_fees_streamed_produced: 0n,
    };

    const tx1: DbTx = {
      tx_id: '0x01',
      tx_index: 0,
      nonce: 0,
      raw_tx: Buffer.alloc(0),
      index_block_hash: block1.index_block_hash,
      block_hash: block1.block_hash,
      block_height: block1.block_height,
      burn_block_time: block1.burn_block_time,
      type_id: DbTxTypeId.Coinbase,
      status: 1,
      raw_result: '0x0100000000000000000000000000000001', // u1
      canonical: true,
      post_conditions: Buffer.from([]),
      fee_rate: 1234n,
      sponsored: false,
      sender_address: 'sender-addr',
      origin_hash_mode: 1,
      coinbase_payload: Buffer.from('hi'),
    };

    const tx2: DbTx = {
      tx_id: '0x02',
      tx_index: 0,
      nonce: 0,
      raw_tx: Buffer.alloc(0),
      index_block_hash: block2.index_block_hash,
      block_hash: block2.block_hash,
      block_height: block2.block_height,
      burn_block_time: block2.burn_block_time,
      type_id: DbTxTypeId.Coinbase,
      status: 1,
      raw_result: '0x0100000000000000000000000000000001', // u1
      canonical: true,
      post_conditions: Buffer.from([]),
      fee_rate: 1234n,
      sponsored: false,
      sender_address: 'sender-addr',
      origin_hash_mode: 1,
      coinbase_payload: Buffer.from('hi'),
    };

    const stxLockEvent1: DbStxLockEvent = {
      ...tx1,
      event_index: 0,
      event_type: DbEventTypeId.StxLock,
      locked_amount: 1234n,
      unlock_height: block1.block_height + 100000,
      locked_address: 'locked-addr1',
    };

    const stxLockEvent2: DbStxLockEvent = {
      ...tx2,
      event_index: 0,
      event_type: DbEventTypeId.StxLock,
      locked_amount: 45n,
      unlock_height: block2.block_height + 100000,
      locked_address: 'locked-addr2',
    };

    await db.update({
      block: block1,
      minerRewards: [minerReward1],
      txs: [
        {
          tx: tx1,
          stxLockEvents: [stxLockEvent1],
          stxEvents: [],
          ftEvents: [],
          nftEvents: [],
          contractLogEvents: [],
          smartContracts: [],
          names: [],
          namespaces: [],
          subdomains: [],
        },
      ],
    });
    await db.update({
      block: block2,
      minerRewards: [minerReward2],
      txs: [
        {
          tx: tx2,
          stxLockEvents: [stxLockEvent2],
          stxEvents: [],
          ftEvents: [],
          nftEvents: [],
          contractLogEvents: [],
          smartContracts: [],
          names: [],
          namespaces: [],
          subdomains: [],
        },
      ],
    });
    await db.update({ block: block3, minerRewards: [], txs: [] });

    const block2b: DbBlock = {
      block_hash: '0x22bb',
      index_block_hash: '0xbbbb',
      parent_index_block_hash: block1.index_block_hash,
      parent_block_hash: block1.block_hash,
      parent_microblock: '0xbeef',
      block_height: 2,
      burn_block_time: 1234,
      burn_block_hash: '0x1234',
      burn_block_height: 123,
      miner_txid: '0x4321',
      canonical: true,
    };
    const tx3: DbTx = {
      tx_id: '0x03',
      tx_index: 0,
      nonce: 0,
      raw_tx: Buffer.alloc(0),
      index_block_hash: block2b.index_block_hash,
      block_hash: block2b.block_hash,
      block_height: block2b.block_height,
      burn_block_time: block2b.burn_block_time,
      type_id: DbTxTypeId.Coinbase,
      status: 1,
      raw_result: '0x0100000000000000000000000000000001', // u1
      canonical: true,
      post_conditions: Buffer.from([]),
      fee_rate: 1234n,
      sponsored: false,
      sender_address: 'sender-addr',
      origin_hash_mode: 1,
      coinbase_payload: Buffer.from('hi'),
    };
    const contract1: DbSmartContract = {
      tx_id: tx3.tx_id,
      canonical: true,
      contract_id: 'my-contract',
      block_height: tx3.block_height,
      source_code: '(my-src)',
      abi: '{thing:1}',
    };
    await db.update({
      block: block2b,
      minerRewards: [],
      txs: [
        {
          tx: tx3,
          stxLockEvents: [],
          stxEvents: [],
          ftEvents: [],
          nftEvents: [],
          contractLogEvents: [],
          smartContracts: [contract1],
          names: [
            {
              name: 'xyz',
              address: 'ST5RRX0K27GW0SP3GJCEMHD95TQGJMKB7G9Y0X1ZA',
              namespace_id: 'abc',
              registered_at: 1,
              expire_block: 14,
              zonefile:
                '$ORIGIN muneeb.id\n$TTL 3600\n_http._tcp IN URI 10 1 "https://blockstack.s3.amazonaws.com/muneeb.id"\n',
              zonefile_hash: 'b100a68235244b012854a95f9114695679002af9',
              latest: true,
              canonical: true,
            },
          ],
          namespaces: [
            {
              namespace_id: 'abc',
              address: 'ST2ZRX0K27GW0SP3GJCEMHD95TQGJMKB7G9Y0X1MH',
              base: 1,
              coeff: 1,
              launched_at: 14,
              lifetime: 1,
              no_vowel_discount: 1,
              nonalpha_discount: 1,
              ready_block: 2,
              reveal_block: 6,
              status: 'ready',
              latest: true,
              buckets: '1,1,1,1,1,1,1,1,1,1,1,1,1,1,1,1',
              canonical: true,
            },
          ],
          subdomains: [
            {
              namespace_id: 'abc',
              name: 'xyz',
              fully_qualified_subdomain: 'def.xyz.abc',
              owner: 'ST5RRX0K27GW0SP3GJCEMHD95TQGJMKB7G9Y0X1ZA',
              latest: true,
              canonical: true,
              zonefile: 'zone file ',
              zonefile_hash: 'zone file hash',
              parent_zonefile_hash: 'parent zone file hash',
              parent_zonefile_index: 1,
              block_height: 2,
              zonefile_offset: 0,
              resolver: 'resolver',
            },
          ],
        },
      ],
    });
    const blockQuery1 = await db.getBlock(block2b.block_hash);
    expect(blockQuery1.result?.canonical).toBe(false);
    const chainTip1 = await db.getChainTipHeight(client);
    expect(chainTip1).toEqual({ blockHash: '0x33', blockHeight: 3, indexBlockHash: '0xcc' });
    const namespaces = await db.getNamespaceList();
    expect(namespaces.results.length).toBe(0);
    const names = await db.getNamespaceNamesList({ namespace: 'abc', page: 0 });
    expect(names.results.length).toBe(0);
    const subdomain = await db.getSubdomain({ subdomain: 'def.xyz.abc' });
    expect(subdomain.found).toBe(false);

    const block3b: DbBlock = {
      block_hash: '0x33bb',
      index_block_hash: '0xccbb',
      parent_index_block_hash: block2b.index_block_hash,
      parent_block_hash: block2b.block_hash,
      parent_microblock: '0xbeef',
      block_height: 3,
      burn_block_time: 1234,
      burn_block_hash: '0x1234',
      burn_block_height: 123,
      miner_txid: '0x4321',
      canonical: true,
    };
    await db.update({ block: block3b, minerRewards: [], txs: [] });
    const blockQuery2 = await db.getBlock(block3b.block_hash);
    expect(blockQuery2.result?.canonical).toBe(false);
    const chainTip2 = await db.getChainTipHeight(client);
    expect(chainTip2).toEqual({ blockHash: '0x33', blockHeight: 3, indexBlockHash: '0xcc' });

    const block4b: DbBlock = {
      block_hash: '0x44bb',
      index_block_hash: '0xddbb',
      parent_index_block_hash: block3b.index_block_hash,
      parent_block_hash: block3b.block_hash,
      parent_microblock: '0xbeef',
      block_height: 4,
      burn_block_time: 1234,
      burn_block_hash: '0x1234',
      burn_block_height: 123,
      miner_txid: '0x4321',
      canonical: true,
    };
    await db.update({ block: block4b, minerRewards: [], txs: [] });
    const blockQuery3 = await db.getBlock(block3b.block_hash);
    expect(blockQuery3.result?.canonical).toBe(true);
    const chainTip3 = await db.getChainTipHeight(client);
    expect(chainTip3).toEqual({ blockHash: '0x44bb', blockHeight: 4, indexBlockHash: '0xddbb' });

    const b1 = await db.getBlock(block1.block_hash);
    const b2 = await db.getBlock(block2.block_hash);
    const b2b = await db.getBlock(block2b.block_hash);
    const b3 = await db.getBlock(block3.block_hash);
    const b3b = await db.getBlock(block3b.block_hash);
    const b4 = await db.getBlock(block4b.block_hash);
    expect(b1.result?.canonical).toBe(true);
    expect(b2.result?.canonical).toBe(false);
    expect(b2b.result?.canonical).toBe(true);
    expect(b3.result?.canonical).toBe(false);
    expect(b3b.result?.canonical).toBe(true);
    expect(b4.result?.canonical).toBe(true);

    const r1 = await db.getStxBalance(minerReward1.recipient);
    const r2 = await db.getStxBalance(minerReward2.recipient);
    expect(r1.totalMinerRewardsReceived).toBe(1014n);
    expect(r2.totalMinerRewardsReceived).toBe(0n);

    const lock1 = await db.getStxBalance(stxLockEvent1.locked_address);
    const lock2 = await db.getStxBalance(stxLockEvent2.locked_address);
    expect(lock1.locked).toBe(1234n);
    expect(lock2.locked).toBe(0n);

    const t1 = await db.getTx(tx1.tx_id);
    const t2 = await db.getTx(tx2.tx_id);
    const t3 = await db.getTx(tx3.tx_id);
    expect(t1.result?.canonical).toBe(true);
    expect(t2.result?.canonical).toBe(false);
    expect(t3.result?.canonical).toBe(true);

    const sc1 = await db.getSmartContract(contract1.contract_id);
    expect(sc1.result?.canonical).toBe(true);
  });

<<<<<<< HEAD
  test('pg data insert in namespace', async () => {
    const namespace: DbBNSNamespace = {
      namespace_id: 'abc',
      address: 'ST2ZRX0K27GW0SP3GJCEMHD95TQGJMKB7G9Y0X1MH',
      base: 1,
      coeff: 1,
      launched_at: 14,
      lifetime: 1,
      no_vowel_discount: 1,
      nonalpha_discount: 1,
      ready_block: 2,
      reveal_block: 6,
      status: 'ready',
      latest: true,
      buckets: '1,1,1,1,1,1,1,1,1,1,1,1,1,1,1,1',
      canonical: true,
      index_block_hash: '0xaa',
    };
    await db.updateNamespaces(client, namespace);
    const { results } = await db.getNamespaceList();
    expect(results.length).toBe(1);
    expect(results[0]).toBe('abc');
  });

  test('pg insert data in names', async () => {
    const name: DbBNSName = {
      name: 'xyz',
      address: 'ST5RRX0K27GW0SP3GJCEMHD95TQGJMKB7G9Y0X1ZA',
      namespace_id: 'abc',
      registered_at: 1,
      expire_block: 14,
      zonefile:
        '$ORIGIN muneeb.id\n$TTL 3600\n_http._tcp IN URI 10 1 "https://blockstack.s3.amazonaws.com/muneeb.id"\n',
      zonefile_hash: 'b100a68235244b012854a95f9114695679002af9',
      latest: true,
      canonical: true,
      index_block_hash: '0xaa',
    };
    await db.updateNames(client, name);
    const { results } = await db.getNamespaceNamesList({ namespace: 'abc', page: 0 });
    expect(results.length).toBe(1);
    expect(results[0]).toBe('xyz');
  });
  test('pg subdomain insert and retrieve', async () => {
    const subdomain: DbBNSSubdomain = {
      namespace_id: 'test',
      name: 'nametest',
      fully_qualified_subdomain: 'test.nametest.namespacetest',
      owner: 'ST5RRX0K27GW0SP3GJCEMHD95TQGJMKB7G9Y0X1ZA',
      latest: true,
      canonical: true,
      zonefile: 'zone file ',
      zonefile_hash: 'zone file hash',
      parent_zonefile_hash: 'parent zone file hash',
      parent_zonefile_index: 1,
      block_height: 2,
      zonefile_offset: 0,
      resolver: 'resolver',
    };

    const subdomains: DbBNSSubdomain[] = [];
    subdomains.push(subdomain);
    await db.updateBatchSubdomains(client, subdomains);
    const { results } = await db.getSubdomainsList({ page: 0 });
    expect(results.length).toBe(1);
    expect(results[0]).toBe('test.nametest.namespacetest');
  });
=======
  test('pg get raw tx', async () => {
    const block1: DbBlock = {
      block_hash: '0x1234',
      index_block_hash: '0xdeadbeef',
      parent_index_block_hash: '0x00',
      parent_block_hash: '0xff0011',
      parent_microblock: '0x9876',
      block_height: 1,
      burn_block_time: 94869286,
      burn_block_hash: '0x1234',
      burn_block_height: 123,
      miner_txid: '0x4321',
      canonical: true,
    };
    const tx1: DbTx = {
      tx_id: '0x421234',
      tx_index: 0,
      nonce: 0,
      raw_tx: Buffer.from('abc'),
      index_block_hash: '0x1234',
      block_hash: '0x5678',
      block_height: block1.block_height,
      burn_block_time: 2837565,
      type_id: DbTxTypeId.Coinbase,
      status: 1,
      raw_result: '0x0100000000000000000000000000000001', // u1
      canonical: true,
      post_conditions: Buffer.from([]),
      fee_rate: 1234n,
      sponsored: false,
      sender_address: 'sender-addr',
      origin_hash_mode: 1,
      coinbase_payload: Buffer.from('hi'),
    };

    await db.update({
      block: block1,
      minerRewards: [],
      txs: [
        {
          tx: tx1,
          stxLockEvents: [],
          stxEvents: [],
          ftEvents: [],
          nftEvents: [],
          contractLogEvents: [],
          smartContracts: [],
        },
      ],
    });

    const fetchTx1 = await db.getRawTx(tx1.tx_id);
    assert(fetchTx1.found);
    expect(fetchTx1.result.raw_tx).toEqual(Buffer.from('abc'));
  });

  test('pg get raw tx: tx not found', async () => {
    const block1: DbBlock = {
      block_hash: '0x1234',
      index_block_hash: '0xdeadbeef',
      parent_index_block_hash: '0x00',
      parent_block_hash: '0xff0011',
      parent_microblock: '0x9876',
      block_height: 1,
      burn_block_time: 94869286,
      burn_block_hash: '0x1234',
      burn_block_height: 123,
      miner_txid: '0x4321',
      canonical: true,
    };
    const tx1: DbTx = {
      tx_id: '0x421234',
      tx_index: 0,
      nonce: 0,
      raw_tx: Buffer.from('abc'),
      index_block_hash: '0x1234',
      block_hash: '0x5678',
      block_height: block1.block_height,
      burn_block_time: 2837565,
      type_id: DbTxTypeId.Coinbase,
      status: 1,
      raw_result: '0x0100000000000000000000000000000001', // u1
      canonical: true,
      post_conditions: Buffer.from([]),
      fee_rate: 1234n,
      sponsored: false,
      sender_address: 'sender-addr',
      origin_hash_mode: 1,
      coinbase_payload: Buffer.from('hi'),
    };

    await db.update({
      block: block1,
      minerRewards: [],
      txs: [
        {
          tx: tx1,
          stxLockEvents: [],
          stxEvents: [],
          ftEvents: [],
          nftEvents: [],
          contractLogEvents: [],
          smartContracts: [],
        },
      ],
    });

    const fetchTx1 = await db.getRawTx('0x12');
    expect(fetchTx1.found).toEqual(false);
  });

>>>>>>> fc2b53ba
  afterEach(async () => {
    client.release();
    await db?.close();
    await runMigrations(undefined, 'down');
  });
});<|MERGE_RESOLUTION|>--- conflicted
+++ resolved
@@ -2811,7 +2811,123 @@
     expect(sc1.result?.canonical).toBe(true);
   });
 
-<<<<<<< HEAD
+  test('pg get raw tx', async () => {
+    const block1: DbBlock = {
+      block_hash: '0x1234',
+      index_block_hash: '0xdeadbeef',
+      parent_index_block_hash: '0x00',
+      parent_block_hash: '0xff0011',
+      parent_microblock: '0x9876',
+      block_height: 1,
+      burn_block_time: 94869286,
+      burn_block_hash: '0x1234',
+      burn_block_height: 123,
+      miner_txid: '0x4321',
+      canonical: true,
+    };
+    const tx1: DbTx = {
+      tx_id: '0x421234',
+      tx_index: 0,
+      nonce: 0,
+      raw_tx: Buffer.from('abc'),
+      index_block_hash: '0x1234',
+      block_hash: '0x5678',
+      block_height: block1.block_height,
+      burn_block_time: 2837565,
+      type_id: DbTxTypeId.Coinbase,
+      status: 1,
+      raw_result: '0x0100000000000000000000000000000001', // u1
+      canonical: true,
+      post_conditions: Buffer.from([]),
+      fee_rate: 1234n,
+      sponsored: false,
+      sender_address: 'sender-addr',
+      origin_hash_mode: 1,
+      coinbase_payload: Buffer.from('hi'),
+    };
+
+    await db.update({
+      block: block1,
+      minerRewards: [],
+      txs: [
+        {
+          tx: tx1,
+          stxLockEvents: [],
+          stxEvents: [],
+          ftEvents: [],
+          nftEvents: [],
+          contractLogEvents: [],
+          smartContracts: [],
+          names: [],
+          namespaces: [],
+          subdomains: [],
+        },
+      ],
+    });
+
+    const fetchTx1 = await db.getRawTx(tx1.tx_id);
+    assert(fetchTx1.found);
+    expect(fetchTx1.result.raw_tx).toEqual(Buffer.from('abc'));
+  });
+
+  test('pg get raw tx: tx not found', async () => {
+    const block1: DbBlock = {
+      block_hash: '0x1234',
+      index_block_hash: '0xdeadbeef',
+      parent_index_block_hash: '0x00',
+      parent_block_hash: '0xff0011',
+      parent_microblock: '0x9876',
+      block_height: 1,
+      burn_block_time: 94869286,
+      burn_block_hash: '0x1234',
+      burn_block_height: 123,
+      miner_txid: '0x4321',
+      canonical: true,
+    };
+    const tx1: DbTx = {
+      tx_id: '0x421234',
+      tx_index: 0,
+      nonce: 0,
+      raw_tx: Buffer.from('abc'),
+      index_block_hash: '0x1234',
+      block_hash: '0x5678',
+      block_height: block1.block_height,
+      burn_block_time: 2837565,
+      type_id: DbTxTypeId.Coinbase,
+      status: 1,
+      raw_result: '0x0100000000000000000000000000000001', // u1
+      canonical: true,
+      post_conditions: Buffer.from([]),
+      fee_rate: 1234n,
+      sponsored: false,
+      sender_address: 'sender-addr',
+      origin_hash_mode: 1,
+      coinbase_payload: Buffer.from('hi'),
+    };
+
+    await db.update({
+      block: block1,
+      minerRewards: [],
+      txs: [
+        {
+          tx: tx1,
+          stxLockEvents: [],
+          stxEvents: [],
+          ftEvents: [],
+          nftEvents: [],
+          contractLogEvents: [],
+          smartContracts: [],
+          names: [],
+          namespaces: [],
+          subdomains: [],
+        },
+      ],
+    });
+
+    const fetchTx1 = await db.getRawTx('0x12');
+    expect(fetchTx1.found).toEqual(false);
+  });
+
   test('pg data insert in namespace', async () => {
     const namespace: DbBNSNamespace = {
       namespace_id: 'abc',
@@ -2879,119 +2995,6 @@
     expect(results.length).toBe(1);
     expect(results[0]).toBe('test.nametest.namespacetest');
   });
-=======
-  test('pg get raw tx', async () => {
-    const block1: DbBlock = {
-      block_hash: '0x1234',
-      index_block_hash: '0xdeadbeef',
-      parent_index_block_hash: '0x00',
-      parent_block_hash: '0xff0011',
-      parent_microblock: '0x9876',
-      block_height: 1,
-      burn_block_time: 94869286,
-      burn_block_hash: '0x1234',
-      burn_block_height: 123,
-      miner_txid: '0x4321',
-      canonical: true,
-    };
-    const tx1: DbTx = {
-      tx_id: '0x421234',
-      tx_index: 0,
-      nonce: 0,
-      raw_tx: Buffer.from('abc'),
-      index_block_hash: '0x1234',
-      block_hash: '0x5678',
-      block_height: block1.block_height,
-      burn_block_time: 2837565,
-      type_id: DbTxTypeId.Coinbase,
-      status: 1,
-      raw_result: '0x0100000000000000000000000000000001', // u1
-      canonical: true,
-      post_conditions: Buffer.from([]),
-      fee_rate: 1234n,
-      sponsored: false,
-      sender_address: 'sender-addr',
-      origin_hash_mode: 1,
-      coinbase_payload: Buffer.from('hi'),
-    };
-
-    await db.update({
-      block: block1,
-      minerRewards: [],
-      txs: [
-        {
-          tx: tx1,
-          stxLockEvents: [],
-          stxEvents: [],
-          ftEvents: [],
-          nftEvents: [],
-          contractLogEvents: [],
-          smartContracts: [],
-        },
-      ],
-    });
-
-    const fetchTx1 = await db.getRawTx(tx1.tx_id);
-    assert(fetchTx1.found);
-    expect(fetchTx1.result.raw_tx).toEqual(Buffer.from('abc'));
-  });
-
-  test('pg get raw tx: tx not found', async () => {
-    const block1: DbBlock = {
-      block_hash: '0x1234',
-      index_block_hash: '0xdeadbeef',
-      parent_index_block_hash: '0x00',
-      parent_block_hash: '0xff0011',
-      parent_microblock: '0x9876',
-      block_height: 1,
-      burn_block_time: 94869286,
-      burn_block_hash: '0x1234',
-      burn_block_height: 123,
-      miner_txid: '0x4321',
-      canonical: true,
-    };
-    const tx1: DbTx = {
-      tx_id: '0x421234',
-      tx_index: 0,
-      nonce: 0,
-      raw_tx: Buffer.from('abc'),
-      index_block_hash: '0x1234',
-      block_hash: '0x5678',
-      block_height: block1.block_height,
-      burn_block_time: 2837565,
-      type_id: DbTxTypeId.Coinbase,
-      status: 1,
-      raw_result: '0x0100000000000000000000000000000001', // u1
-      canonical: true,
-      post_conditions: Buffer.from([]),
-      fee_rate: 1234n,
-      sponsored: false,
-      sender_address: 'sender-addr',
-      origin_hash_mode: 1,
-      coinbase_payload: Buffer.from('hi'),
-    };
-
-    await db.update({
-      block: block1,
-      minerRewards: [],
-      txs: [
-        {
-          tx: tx1,
-          stxLockEvents: [],
-          stxEvents: [],
-          ftEvents: [],
-          nftEvents: [],
-          contractLogEvents: [],
-          smartContracts: [],
-        },
-      ],
-    });
-
-    const fetchTx1 = await db.getRawTx('0x12');
-    expect(fetchTx1.found).toEqual(false);
-  });
-
->>>>>>> fc2b53ba
   afterEach(async () => {
     client.release();
     await db?.close();
