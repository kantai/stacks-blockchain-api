import * as supertest from 'supertest';
import { ChainID } from '@stacks/transactions';
import { startApiServer } from '../api/init';
import { PgDataStore, cycleMigrations, runMigrations } from '../datastore/postgres-store';
import { PoolClient } from 'pg';
import { useWithCleanup, withEnvVars } from './test-helpers';
import * as fs from 'fs';
import * as path from 'path';
import * as os from 'os';
import * as nock from 'nock';
import { DbBlock } from 'src/datastore/common';

describe('v2-proxy tests', () => {
  let db: PgDataStore;
  let client: PoolClient;

  beforeEach(async () => {
    process.env.PG_DATABASE = 'postgres';
    await cycleMigrations();
    db = await PgDataStore.connect();
    client = await db.pool.connect();
  });

  test('tx post multicast', async () => {
    const primaryProxyEndpoint = 'proxy-stacks-node:12345';
    const extraTxEndpoint = 'http://extra-tx-endpoint-a/test';
    await useWithCleanup(
      () => {
        const restoreEnvVars = withEnvVars(
          ['STACKS_CORE_PROXY_HOST', primaryProxyEndpoint.split(':')[0]],
          ['STACKS_CORE_PROXY_PORT', primaryProxyEndpoint.split(':')[1]]
        );
        return [, () => restoreEnvVars()] as const;
      },
      () => {
        const tempDir = fs.mkdtempSync(path.join(os.tmpdir(), 'stacks-api-unit-test-'));
        const extraEndpointsFilePath = path.join(tempDir, 'extra-tx-endpoints.txt');
        fs.writeFileSync(extraEndpointsFilePath, extraTxEndpoint, { flag: 'w' });
        const restoreEnvVars = withEnvVars([
          'STACKS_API_EXTRA_TX_ENDPOINTS_FILE',
          extraEndpointsFilePath,
        ]);
        return [, () => restoreEnvVars()] as const;
      },
      async () => {
        const apiServer = await startApiServer({
          datastore: db,
          chainId: ChainID.Mainnet,
          httpLogLevel: 'debug',
        });
        return [apiServer, apiServer.terminate] as const;
      },
      async (_, __, api) => {
<<<<<<< HEAD
=======
        const block1: DbBlock = {
          block_hash: '0x11',
          index_block_hash: '0xaa',
          parent_index_block_hash: '0x00',
          parent_block_hash: '0x00',
          parent_microblock_hash: '',
          block_height: 1,
          burn_block_time: 1234,
          burn_block_hash: '0x1234',
          burn_block_height: 123,
          miner_txid: '0x4321',
          canonical: true,
          parent_microblock_sequence: 0,
          execution_cost_read_count: 0,
          execution_cost_read_length: 0,
          execution_cost_runtime: 0,
          execution_cost_write_count: 0,
          execution_cost_write_length: 0,
        };

        // Ensure db has a block so that current block height queries return a found result
        await db.update({
          block: block1,
          microblocks: [],
          minerRewards: [],
          txs: [],
        });

>>>>>>> 04f3c68a
        const primaryStubbedResponse =
          '"1659fcdc9167576eb1f2a05d0aaba5ca1aa1943892e7e6e5d3ccb3e537f1c870"';
        const extraStubbedResponse = 'extra success stubbed response';
        const testRequest = 'fake-tx-data';
        let mockedRequestBody = 'none';
        nock(`http://${primaryProxyEndpoint}`)
          .post('/v2/transactions', testRequest)
          .once()
          .reply(200, primaryStubbedResponse);
        nock(extraTxEndpoint)
          .post(() => true, testRequest)
          .once()
          .reply(200, (_url, body, cb) => {
            // the "extra" endpoint responses are logged internally and not sent back to the client, so use this mock callback to
            // test that this endpoint was called correctly
            mockedRequestBody = body as string;
            cb(null, extraStubbedResponse);
          });
        const postTxReq = await supertest(api.server).post(`/v2/transactions`).send(testRequest);
        // test that main endpoint response was returned
        expect(postTxReq.status).toBe(200);
        expect(postTxReq.text).toBe(primaryStubbedResponse);
        // test that the extra endpoint was queried
        expect(mockedRequestBody).toBe(testRequest);
      }
    );
  });

  afterEach(async () => {
    client.release();
    await db?.close();
    await runMigrations(undefined, 'down');
  });
});<|MERGE_RESOLUTION|>--- conflicted
+++ resolved
@@ -51,8 +51,6 @@
         return [apiServer, apiServer.terminate] as const;
       },
       async (_, __, api) => {
-<<<<<<< HEAD
-=======
         const block1: DbBlock = {
           block_hash: '0x11',
           index_block_hash: '0xaa',
@@ -81,7 +79,6 @@
           txs: [],
         });
 
->>>>>>> 04f3c68a
         const primaryStubbedResponse =
           '"1659fcdc9167576eb1f2a05d0aaba5ca1aa1943892e7e6e5d3ccb3e537f1c870"';
         const extraStubbedResponse = 'extra success stubbed response';
